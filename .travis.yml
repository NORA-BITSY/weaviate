addons:
  hosts:
    - db
after_success:
  # Login to dockerhub
  - echo "$DOCKER_PASSWORD" | docker login -u "$DOCKER_USERNAME" --password-stdin
  - |
    # Build & Push docker images on dev and master
    if [ $TRAVIS_PULL_REQUEST = "false" ]; then
      if [ $TRAVIS_BRANCH = "master" ]; then
        # collect the latest version
        LATESTVERSION=$(git show --oneline HEAD:$WEAVIATESCHEMAFILE | jq -r ".info.version")
        # Build master
        DOCKERTARGET=weaviate_base     
      elif [ $TRAVIS_BRANCH = "develop" ]; then
        # collect the latest version
        LATESTVERSION=unstable
        # Build master
        DOCKERTARGET=development
      fi
      # Build & Push
      travis_wait 30 docker build -f "Dockerfile-prod" -t creativesoftwarefdn/weaviate:$LATESTVERSION --target $DOCKERTARGET .
      docker push creativesoftwarefdn/weaviate:unstable
    fi
before_script: ~
branches: 
  only: 
    - master
    - develop
<<<<<<< HEAD
    - feature/network_cross_refs_graphql_schema
=======
>>>>>>> 0f807d31
dist: xenial
go: 
  - "1.11"
env:
  matrix:
  # Force using modules.
  - GO111MODULE=on
  global:
  # location of the open-api specs
  - WEAVIATESCHEMAFILE=openapi-specs/schema.json
  # how to autobump semver style
  - SEMVERBUMPTYPE=patch
  # secure values
  - secure: QH/qM6TuOZtNnNY8aKZPYB8uya3IYNVchvfyX28Tq5Kwwfj9CZX/m9Hac7lP1xOZyKdKMT4PAwVxUEhtQENJfymckQCFHVtoAU4vbVrUe8riAEBaWKNGM1rmPpU6gpdQ3oKDfBgSp5Sb4V+WhgCcN5u9xKC0ybURBVWUNhRyib8qEEe0w+CpJGaVdvtVFxDh2DuvJqZq+k416YIGY+83KhldQ/FKG0wRu9lGooOtcCIcSdJl+V8AaRByxsLa9JsSLoXsTHULdJfnP3g/tf4o36fA/4zbK+e8MLMGhfVmRQd5ow06E//H8Zct2OazTO8R+7f+01X5OcQAviXkyVTLcZ/xekoM/g+h9JWzF63uqAE1fq00hEs2tV4iT82xpyhevUTXGzs1460u+ESbHQJK0SjbpAQTRllKDrACgYQDKjE32EhT2TkEE5u+DZ/u19FHPsA6txjqFh0SXHKtpSk2hVdnpg7AawSY/QUc+sGp3enc6HAT/87cKaH9gSCxgI/KzUaXfEEfLp9hScckNpy9roaSvLmotGLxdpBnFpdmWaG56M/ohxTPhu5/FjIygIu+q2rDl2DwkPzeyFbsMjTAX++zBmpxW/D1GqVr+z5BxoTBJaJKO1K4vSay2q8GFdQeJXv3hIGFjt6qRhMWY83N9DZy4dOGTdE12nrQYA6oHqM=
  - secure: BOTUCkJrvKXMnCAfZN6x+gKgCI+TGnUEy5H0DxJ+NrxWsFwFXUiPAGR5kRMnRnh1uQ72xURwid/3lMd0ARaX7ZiG2ThoaEceHF0BVDRcD5sXBYtFOJP7OTHkbklxy/RyUny/GTmgfZDF4bKJGSDrUNbXlE8yeDF4kDWlThDuEaAYAefTmnFTaSJNYqyDyJaWfD04dgZ/6tNINHvTZjGBtIt0WnBp+LC9D0YGNuqSfHhkxmsVcPI+6lWynnWG2yU0L1Euw+OgqFV6qv8K3UHftnEoClVRmcKUry+FR0wW6Ah7WLxnH3Bkqwg4kqbxi8NdGdxM2TtRwkEn4vt1sxH02uaLZasdbRsRIcuOJ9Zq42c61GB9o3riNp7gTtA7nqjqHGDJVyYkDaNMKK+91FHefagtgdU/htrLPX5CemPH21AmIU51OfVTd2mAEan343a62gk3zVOKv6gHgfqtoxMWWquQUqXHyMdyPQ5EJFLsnTSpdSV0SkSZO9Um+sQ+BRC3t7D5QaP3NLN2X4nEOqAOdfI4JzwZX7sREUugI87zbrRAAXi+KoO+mfmcywL7hegKquctxv2TBt3U+pmT1ieZacArjnK4iTKK7NXPIUXXu9Fy3pnO3DSwtWu/RhA96UmuJZyca1eI1bo0zwPGt4bfLJGFd25/O1ttM54Z7MvBvG8=
  - secure: n4CXkJJlfkzXxBUW8lPd6nCxkRwt4+Z9q9c094OX6oJDnhBdItXqxTizFE1ClH+nG7v/KunBVK0DVbPuH19JQJ/OrcsNGJ2NBFHCW5gmAwexD7D1Zn9JFQolD711l7YufqPeC9275X8UMK/sbZK6KN8bmrAi8iBhE9U8vi9scsHZLUfe1G0YxUgjcPX8fgM8YMyJf6Y0wef0j7GyU2CK6qNtJ5QdNn7z3YzWTsQPGsy4CNCitATT69XqQhGM5rwsx08cTAxmRqHqo/j2bC4Ksy/bK+phLYqtuAT+rch1zNrEM2tAxLj/hFLQTb7Dzg1xEThhwkVmGpLQOG50HBMDW39jgirJlAfRK0LmHcu3VD/esPL6neyBUfNv/DxLNLP7K1dNGoe7wHG9hjSzzm3YmIb31J/v79hxoPGLYlLYtiF4oZOatWs2V9HD/WY2zus5y8wYMijSn7DCuUUM29pL/4nhhJipHIqD51VnzTkyVQeBCdAogskjKV6h06/SSxXJIydNeKJ/D+FUa2u8QvNRaNLqoi9f0LttqUXg5CVXB4yWQ/VLvf4Wqa2xbTXDiobv4RQ93urUMIKETvCADpqW3lSBPusOqYbp1oFal5zS6LYa6mWfHPQd4LIsvXi2+RqUa8D2EFb/jOh6ZsYwktt8fASjfKKrLnoJ309LRZwrrMU=
  - secure: md03rNDjZY1aJ0cYa9LeOVV4FA20p6UVNRmxB4PAKeY2Towb42FgpamaUckuS8g9xGC3mTlRJbNceGQzGvtbSfsgTPJx+oIEdkG6TSmVeWbzhNDd3m8FX/GfwmXX2NA0sVZi4Mr0aOvnhnhZrCQ5WInQR+DV1NdZbgo1UqXE0rXLpid8FuKuZ3wXFQa+ArnbqyNb0pBb8MtQSoj1x1kl9/zcdGINJVV0H+d8KPv4SpoB067em/XJIp8vZkb9Sf18N3B7IRLh84+t0Cg3OgZAqALEEe2GBO8vcQN9kRzN2dAvA5q+YdbTa8gS6nGIm2trGXXvWQ/WMVK7fkcVHGK9agFQCdV0Y6CtnThfKQcCSmcgTaj2NbYiJDZiUHXZWr8w2qTC7IvqOqkD87IczJZ2nPVMH1icqPNtaOLj+6FhUfZ0Md/whbb8r7O+vKp8sRwOVVk1y4O21ynAX8w3caWR1ruBF1agoUUWEHT3Wuz7klXL5ZPprHYTqtGbJmMNyT73OpTTqKavf1PAUMTX75YgHU1QOKYgTL5aaRxbYru+JuhWj4ML1H3m+75WOV0KIHiMjee2QAAgFPYWmxmFP3c1Q1fdydeHzCAr8K7Powqnj7j+SfDPxg3V1nc88ZDmHJgsTtGpENDdWVcuKfYWBQq5nqe0mzNix1yaOeLKxIrbRkg=
  - secure: ai7VYZ3hGQnSuo1cHvmq5ilmSdyXxF16ChUHzz3Rgr2JGanYP9s2qjXcsilz9kQDXWERglSF1BJ46tGsnGeIyInC9aw35cTNnnBkBlem1GwuEMW2NZXm1Jaa6ci6p0saMsLFF84s+IuABHajHLkEUhdcE5J+9SPZcJLi5OTJQEf12iGV34W55cgUHaJ2+pz1alfGrw+lnzfYUtJ2pjNBNWfPzldNuDpog2D1MR2H1S15r02dArN8e8MY6nooXqXoay46W0Vtsu7l05yKdd4sul1BqQRh8OYoFslT9C8wnzgPIClHhEPXz0YmU9g1K3BemGMaqFnM8LUGi5x1S4UTPHUCA78SF/elv+KSdSEKFzQpqsHGk/6u1KmVYhoMKZWYIu81zi6penXIHVXcBQtdgxUpRdsn0hvLtHCuZlEMggQ6OjvCsQNjTFF+doAeKxAv4u61mNPfG4U0OBiz5kZUcI37qmQcrhDby3Rq3Egx7/QNQQEiYZRfBva71/s2n2Dz49mP4VwbsctaFZJMp7mVyYmxO2TcYIeUkoPQHR6Yf71QZlY3TTs3PCckNBbiniSmF/ez2Ny0YRRdybNeC15g/NI3KjRl9IYWQTM7pe1GipEG4MeD1UdN0eTZJRXhPhXAG3cy2wZDI9vQiXXoOfRk28fLV+oRy8bjBR6j9JEc0iw=
language: go
install:  
  - curl -L https://codeclimate.com/downloads/test-reporter/test-reporter-latest-linux-amd64 > ./cc-test-reporter
  - chmod +x ./cc-test-reporter
  - wget https://raw.githubusercontent.com/creativesoftwarefdn/semver-tool/master/src/semver
  - chmod +x semver
before_script:
  - sudo apt-get -qq -y update
  - sudo apt-get -qq -y install jq coreutils python3
  - |
    if [ "$TRAVIS_BRANCH" = "develop" ] && [ "$TRAVIS_PULL_REQUEST" = "false" ]; then
      # PREVIOUSSEMVER = comparison of the current HEAD of WEAVIATESCHEMAFILE with the previous commit. More info: https://github.com/fsaintjacques/semver-tool/blob/master/README.md
      PREVIOUSSEMVER=$(./semver compare $(git show --oneline HEAD:$WEAVIATESCHEMAFILE | jq -r ".info.version") $(git show --oneline HEAD~1:$WEAVIATESCHEMAFILE | jq -r ".info.version"))
      # Determine if the version should be bumped
      if [ "$PREVIOUSSEMVER" -eq 0 ]; then
        # Bump the version + pipe to WEAVIATESCHEMAFILE.tmp + rm and mv WEAVIATESCHEMAFILE.
        echo $(jq -r '.info.version = $NEWVERSION' --arg NEWVERSION "$(./semver bump $SEMVERBUMPTYPE $(git show --oneline HEAD:$WEAVIATESCHEMAFILE | jq -r ".info.version"))" $WEAVIATESCHEMAFILE) | jq . > $WEAVIATESCHEMAFILE.tmp && rm $WEAVIATESCHEMAFILE && mv $WEAVIATESCHEMAFILE.tmp $WEAVIATESCHEMAFILE
        # build with new version
        ./tools/gen-code-from-swagger.sh
        # push back to Git
        git config credential.helper "store --file=.git/credentials"
        echo "https://${GH_TOKEN}:@github.com" > .git/credentials
        git add -A
        git commit -m "?? bleep bloop - auto updated Weaviate"
        git push origin HEAD:${TRAVIS_PULL_REQUEST_BRANCH:-$TRAVIS_BRANCH}
        # exit 0 will trigger a new build
        travis_terminate 0
      elif [ "$PREVIOUSSEMVER" -eq -1 ]; then
        echo "Semver is behind the latest commit. This issue should be resolved and the version should be set to at least $(./semver bump patch $(git show --oneline HEAD~1:$SCHEMAFILE | jq -r ".info.version"))"
        travis_terminate 1
      fi
    fi
  # Verify that the code is properly formatted.
  - if [[ -n "$(gofmt -l .)" ]]; then echo "The following files were not formatted properly!"; gofmt -l .; exit 1; fi
script: 
  # Verify dev setup is not broken
  #- ./tools/test/import_journey.sh || travis_terminate 1
  # Run all tests
  - ./cc-test-reporter before-build
  - ./test/acceptance/run.sh || travis_terminate 1
  - ./cc-test-reporter after-build
services: 
  - docker
sudo: required<|MERGE_RESOLUTION|>--- conflicted
+++ resolved
@@ -27,10 +27,6 @@
   only: 
     - master
     - develop
-<<<<<<< HEAD
-    - feature/network_cross_refs_graphql_schema
-=======
->>>>>>> 0f807d31
 dist: xenial
 go: 
   - "1.11"
