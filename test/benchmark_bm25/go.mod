module github.com/weaviate/weaviate/test/benchmark_bm25

go 1.21

replace github.com/weaviate/weaviate => ../..

require (
	github.com/go-openapi/strfmt v0.21.7
	github.com/google/uuid v1.6.0
	github.com/spf13/cobra v1.7.0
	github.com/weaviate/weaviate v1.23.0
	github.com/weaviate/weaviate-go-client/v4 v4.12.1
	gopkg.in/yaml.v3 v3.0.1
)

require (
	github.com/asaskevich/govalidator v0.0.0-20230301143203-a9d515a09cc2 // indirect
	github.com/go-openapi/analysis v0.21.2 // indirect
	github.com/go-openapi/errors v0.20.3 // indirect
	github.com/go-openapi/jsonpointer v0.19.5 // indirect
	github.com/go-openapi/jsonreference v0.20.0 // indirect
	github.com/go-openapi/loads v0.21.1 // indirect
	github.com/go-openapi/spec v0.20.4 // indirect
	github.com/go-openapi/swag v0.22.3 // indirect
	github.com/go-openapi/validate v0.21.0 // indirect
	github.com/inconshreveable/mousetrap v1.1.0 // indirect
	github.com/josharian/intern v1.0.0 // indirect
	github.com/mailru/easyjson v0.7.7 // indirect
	github.com/mitchellh/mapstructure v1.5.0 // indirect
	github.com/oklog/ulid v1.3.1 // indirect
	github.com/pkg/errors v0.9.1 // indirect
	github.com/spf13/pflag v1.0.5 // indirect
<<<<<<< HEAD
	go.mongodb.org/mongo-driver v1.14.0 // indirect
	golang.org/x/net v0.23.0 // indirect
	golang.org/x/oauth2 v0.17.0 // indirect
	golang.org/x/sys v0.18.0 // indirect
	golang.org/x/text v0.14.0 // indirect
	google.golang.org/appengine v1.6.8 // indirect
	google.golang.org/genproto/googleapis/rpc v0.0.0-20240228224816-df926f6c8641 // indirect
	google.golang.org/grpc v1.62.0 // indirect
	google.golang.org/protobuf v1.33.0 // indirect
=======
	go.mongodb.org/mongo-driver v1.12.1 // indirect
	golang.org/x/net v0.26.0 // indirect
	golang.org/x/oauth2 v0.20.0 // indirect
	golang.org/x/sys v0.21.0 // indirect
	golang.org/x/text v0.16.0 // indirect
	google.golang.org/genproto/googleapis/rpc v0.0.0-20240429193739-8cf5692501f6 // indirect
	google.golang.org/grpc v1.63.2 // indirect
	google.golang.org/protobuf v1.34.1 // indirect
>>>>>>> 24bb5fe4
)<|MERGE_RESOLUTION|>--- conflicted
+++ resolved
@@ -30,18 +30,7 @@
 	github.com/oklog/ulid v1.3.1 // indirect
 	github.com/pkg/errors v0.9.1 // indirect
 	github.com/spf13/pflag v1.0.5 // indirect
-<<<<<<< HEAD
 	go.mongodb.org/mongo-driver v1.14.0 // indirect
-	golang.org/x/net v0.23.0 // indirect
-	golang.org/x/oauth2 v0.17.0 // indirect
-	golang.org/x/sys v0.18.0 // indirect
-	golang.org/x/text v0.14.0 // indirect
-	google.golang.org/appengine v1.6.8 // indirect
-	google.golang.org/genproto/googleapis/rpc v0.0.0-20240228224816-df926f6c8641 // indirect
-	google.golang.org/grpc v1.62.0 // indirect
-	google.golang.org/protobuf v1.33.0 // indirect
-=======
-	go.mongodb.org/mongo-driver v1.12.1 // indirect
 	golang.org/x/net v0.26.0 // indirect
 	golang.org/x/oauth2 v0.20.0 // indirect
 	golang.org/x/sys v0.21.0 // indirect
@@ -49,5 +38,4 @@
 	google.golang.org/genproto/googleapis/rpc v0.0.0-20240429193739-8cf5692501f6 // indirect
 	google.golang.org/grpc v1.63.2 // indirect
 	google.golang.org/protobuf v1.34.1 // indirect
->>>>>>> 24bb5fe4
 )