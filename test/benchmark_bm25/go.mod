module github.com/weaviate/weaviate/test/benchmark_bm25

go 1.22

replace github.com/weaviate/weaviate => ../..

require (
	github.com/go-openapi/strfmt v0.21.3
	github.com/google/uuid v1.6.0
	github.com/spf13/cobra v1.7.0
	github.com/weaviate/weaviate v1.24.1
	github.com/weaviate/weaviate-go-client/v4 v4.13.1
	gopkg.in/yaml.v3 v3.0.1
)

require (
	github.com/asaskevich/govalidator v0.0.0-20230301143203-a9d515a09cc2 // indirect
	github.com/go-openapi/analysis v0.21.2 // indirect
	github.com/go-openapi/errors v0.20.3 // indirect
	github.com/go-openapi/jsonpointer v0.19.5 // indirect
	github.com/go-openapi/jsonreference v0.20.0 // indirect
	github.com/go-openapi/loads v0.21.1 // indirect
	github.com/go-openapi/spec v0.20.4 // indirect
	github.com/go-openapi/swag v0.22.3 // indirect
	github.com/go-openapi/validate v0.21.0 // indirect
	github.com/inconshreveable/mousetrap v1.1.0 // indirect
	github.com/josharian/intern v1.0.0 // indirect
	github.com/kr/pretty v0.3.1 // indirect
	github.com/mailru/easyjson v0.7.7 // indirect
	github.com/mitchellh/mapstructure v1.5.0 // indirect
	github.com/oklog/ulid v1.3.1 // indirect
	github.com/pkg/errors v0.9.1 // indirect
	github.com/rogpeppe/go-internal v1.12.0 // indirect
	github.com/spf13/pflag v1.0.5 // indirect
<<<<<<< HEAD
	go.mongodb.org/mongo-driver v1.14.0 // indirect
	golang.org/x/net v0.26.0 // indirect
	golang.org/x/oauth2 v0.20.0 // indirect
	golang.org/x/sys v0.21.0 // indirect
	golang.org/x/text v0.16.0 // indirect
	google.golang.org/genproto/googleapis/rpc v0.0.0-20240429193739-8cf5692501f6 // indirect
	google.golang.org/grpc v1.63.2 // indirect
	google.golang.org/protobuf v1.34.1 // indirect
=======
	go.mongodb.org/mongo-driver v1.12.1 // indirect
	golang.org/x/net v0.29.0 // indirect
	golang.org/x/oauth2 v0.23.0 // indirect
	golang.org/x/sys v0.25.0 // indirect
	golang.org/x/text v0.18.0 // indirect
	google.golang.org/genproto/googleapis/rpc v0.0.0-20240903143218-8af14fe29dc1 // indirect
	google.golang.org/grpc v1.66.2 // indirect
	google.golang.org/protobuf v1.34.2 // indirect
>>>>>>> 53ba3df3
)<|MERGE_RESOLUTION|>--- conflicted
+++ resolved
@@ -32,17 +32,7 @@
 	github.com/pkg/errors v0.9.1 // indirect
 	github.com/rogpeppe/go-internal v1.12.0 // indirect
 	github.com/spf13/pflag v1.0.5 // indirect
-<<<<<<< HEAD
 	go.mongodb.org/mongo-driver v1.14.0 // indirect
-	golang.org/x/net v0.26.0 // indirect
-	golang.org/x/oauth2 v0.20.0 // indirect
-	golang.org/x/sys v0.21.0 // indirect
-	golang.org/x/text v0.16.0 // indirect
-	google.golang.org/genproto/googleapis/rpc v0.0.0-20240429193739-8cf5692501f6 // indirect
-	google.golang.org/grpc v1.63.2 // indirect
-	google.golang.org/protobuf v1.34.1 // indirect
-=======
-	go.mongodb.org/mongo-driver v1.12.1 // indirect
 	golang.org/x/net v0.29.0 // indirect
 	golang.org/x/oauth2 v0.23.0 // indirect
 	golang.org/x/sys v0.25.0 // indirect
@@ -50,5 +40,4 @@
 	google.golang.org/genproto/googleapis/rpc v0.0.0-20240903143218-8af14fe29dc1 // indirect
 	google.golang.org/grpc v1.66.2 // indirect
 	google.golang.org/protobuf v1.34.2 // indirect
->>>>>>> 53ba3df3
 )