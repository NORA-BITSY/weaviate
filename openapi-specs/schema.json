<<<<<<< HEAD
{
  "basePath": "/weaviate/v1",
  "consumes": [
    "application/json"
  ],
  "definitions": {
    "Action": {
      "allOf": [
        {
          "$ref": "#/definitions/ActionCreate"
        },
        {
          "properties": {
            "creationTimeUnix": {
              "description": "Timestamp of creation of this Action in milliseconds since epoch UTC.",
              "format": "int64",
              "type": "integer"
            },
            "key": {
              "$ref": "#/definitions/SingleRef"
            },
            "lastUpdateTimeUnix": {
              "description": "Timestamp of the last update made to the Action since epoch UTC.",
              "format": "int64",
              "type": "integer"
            }
          },
          "type": "object"
        }
      ],
      "type": "object"
    },
    "ActionCreate": {
      "properties": {
        "@class": {
          "description": "Type of the Action, defined in the schema.",
          "type": "string"
        },
        "@context": {
          "description": "Available context schema.",
          "type": "string"
        },
        "schema": {
          "$ref": "#/definitions/Schema"
        }
      },
      "type": "object"
    },
    "ActionGetHistoryResponse": {
      "allOf": [
        {
          "$ref": "#/definitions/ActionHistory"
        },
        {
          "properties": {
            "actionId": {
              "format": "uuid",
              "type": "string"
            }
          },
          "type": "object"
        }
      ]
    },
    "ActionGetResponse": {
      "allOf": [
        {
          "$ref": "#/definitions/Action"
        },
        {
          "properties": {
            "actionId": {
              "description": "ID of the Action.",
              "format": "uuid",
              "type": "string"
            }
          }
        }
      ],
      "type": "object"
    },
    "ActionsGetResponse": {
      "allOf": [
        {
          "$ref": "#/definitions/Action"
        },
        {
          "properties": {
            "actionId": {
              "description": "ID of the Action.",
              "format": "uuid",
              "type": "string"
            },
            "result": {
              "description": "Results for this specific Action.",
              "format": "object",
              "properties": {
                "status": {
                  "type": "string",
                  "default": "SUCCESS",
                  "enum": [
                    "SUCCESS",
                    "PENDING",
                    "FAILED"
                  ]
                },
                "errors": {
                  "$ref": "#/definitions/ErrorResponse"
                }
              }
            }
          }
        }
      ],
      "type": "object"
    },    
    "ActionHistory": {
      "properties": {
        "deleted": {
          "description": "Indication of whether the Action is deleted.",
          "type": "boolean"
        },
        "key": {
          "$ref": "#/definitions/SingleRef"
        },
        "propertyHistory": {
          "description": "An array with the history of the Action.",
          "items": {
            "$ref": "#/definitions/ActionHistoryObject"
          },
          "type": "array"
        }
      },
      "type": "object"
    },
    "ActionHistoryObject": {
      "allOf": [
        {
          "$ref": "#/definitions/ActionCreate"
        },
        {
          "properties": {
            "creationTimeUnix": {
              "description": "Timestamp of creation of this Action history in milliseconds since epoch UTC.",
              "format": "int64",
              "type": "integer"
            }
          },
          "type": "object"
        }
      ]
    },
    "ActionUpdate": {
      "allOf": [
        {
          "$ref": "#/definitions/Action"
        },
        {
          "type": "object"
        }
      ]
    },
    "ActionValidate": {
      "allOf": [
        {
          "$ref": "#/definitions/ActionCreate"
        }
      ],
      "type": "object"
    },
    "ActionsListResponse": {
      "description": "List of Actions.",
      "properties": {
        "actions": {
          "description": "The actual list of Actions.",
          "items": {
            "$ref": "#/definitions/ActionGetResponse"
          },
          "type": "array"
        },
        "totalResults": {
          "description": "The total number of Actions for the query. The number of items in a response may be smaller due to paging.",
          "format": "int64",
          "type": "integer"
        }
      },
      "type": "object"
    },
    "ErrorResponse": {
      "description": "An error response given by Weaviate end-points.",
      "properties": {
        "error": {
          "items": {
            "properties": {
              "message": {
                "type": "string"
              }    
            },   
            "type": "object"
          },   
          "type": "array"
        }    
      },   
      "type": "object"
    },
    "GraphQLError": {
      "description": "An error response caused by a GraphQL query.",
      "properties": {
        "locations": {
          "items": {
            "properties": {
              "column": {
                "format": "int64",
                "type": "integer"
              },
              "line": {
                "format": "int64",
                "type": "integer"
              }
            },
            "type": "object"
          },
          "type": "array"
        },
        "message": {
          "type": "string"
        },
        "path": {
          "items": {
            "type": "string"
          },
          "type": "array"
        }
      }
    },
    "GraphQLQuery": {
      "description": "GraphQL query based on: http://facebook.github.io/graphql/.",
      "properties": {
        "operationName": {
          "description": "The name of the operation if multiple exist in the query.",
          "type": "string"
        },
        "query": {
          "description": "Query based on GraphQL syntax.",
          "type": "string"
        },
        "variables": {
          "description": "Additional variables for the query.",
          "type": "object"
        }
      },
      "type": "object"
    },
    "GraphQLQueries": {
      "description": "A list of GraphQL queries.",
      "items": {
        "$ref": "#/definitions/GraphQLQuery"
      },
      "type": "array"
    },
    "GraphQLResponse": {
      "description": "GraphQL based response: http://facebook.github.io/graphql/.",
      "properties": {
        "data": {
          "additionalProperties": {
            "$ref": "#/definitions/JsonObject"
          },
          "description": "GraphQL data object.",
          "type": "object"
        },
        "errors": {
          "description": "Array with errors.",
          "items": {
            "$ref": "#/definitions/GraphQLError"
          },
          "type": "array"
        }
      }
    },
    "GraphQLResponses": {
      "description": "A list of GraphQL responses.",
      "items": {
        "$ref": "#/definitions/GraphQLResponse"
      },
      "type": "array"
    },
    "JsonObject": {
      "description": "JSON object value.",
      "type": "object"
    },
    "Key": {
      "allOf": [
        {
          "$ref": "#/definitions/KeyCreate"
        },
        {
          "properties": {
            "parent": {
              "$ref": "#/definitions/SingleRef"
            }
          }
        }
      ]
    },
    "KeyChildrenGetResponse": {
      "properties": {
        "children": {
          "$ref": "#/definitions/MultipleRef"
        }
      }
    },
    "KeyCreate": {
      "properties": {
        "delete": {
          "description": "Is user allowed to delete?",
          "type": "boolean"
        },
        "email": {
          "description": "Email associated with this account.",
          "type": "string"
        },
        "execute": {
          "description": "Is user allowed to execute?",
          "type": "boolean"
        },
        "ipOrigin": {
          "description": "Origin of the IP using CIDR notation.",
          "items": {
            "type": "string"
          },
          "type": "array"
        },
        "isRoot": {
          "description": "Shows if key is root key.",
          "type": "boolean",
          "default": false
        },
        "keyExpiresUnix": {
          "description": "Time as Unix timestamp that the key expires. Set to 0 for never.",
          "format": "int64",
          "type": "integer"
        },
        "read": {
          "description": "Is user allowed to read?",
          "type": "boolean"
        },
        "write": {
          "description": "Is user allowed to write?",
          "type": "boolean"
        }
      }
    },
    "KeyGetResponse": {
      "allOf": [
        {
          "$ref": "#/definitions/Key"
        },
        {
          "properties": {
            "keyId": {
              "description": "Id of the key.",
              "format": "uuid",
              "type": "string"
            }
          }
        }
      ]
    },
    "KeyTokenGetResponse": {
      "allOf": [
        {
          "$ref": "#/definitions/KeyGetResponse"
        },
        {
          "properties": {
            "token": {
              "description": "Key for the user to use.",
              "format": "uuid",
              "type": "string"
            }
          }
        }
      ]
    },
    "Meta": {
      "description": "Contains meta information of the current Weaviate instance.",
      "properties": {
        "actionsSchema": {
          "$ref": "#/definitions/SemanticSchema"
        },
        "hostname": {
          "description": "The url of the host.",
          "format": "url",
          "type": "string"
        },
        "thingsSchema": {
          "$ref": "#/definitions/SemanticSchema"
        }
      },
      "type": "object"
    },
    "MultipleRef": {
      "description": "Multiple instances of references to other objects.",
      "items": {
        "$ref": "#/definitions/SingleRef"
      },
      "type": "array"
    },
    "PatchDocument": {
      "description": "A JSONPatch document as defined by RFC 6902.",
      "properties": {
        "from": {
          "description": "A string containing a JSON Pointer value.",
          "type": "string"
        },
        "op": {
          "description": "The operation to be performed.",
          "enum": [
            "add",
            "remove",
            "replace",
            "move",
            "copy",
            "test"
          ],
          "type": "string"
        },
        "path": {
          "description": "A JSON-Pointer.",
          "type": "string"
        },
        "value": {
          "description": "The value to be used within the operations.",
          "type": "object"
        }
      },
      "required": [
        "op",
        "path"
      ]
    },
    "PeerUpdate": {
      "description": "A single peer in the network.",
      "properties": {
        "id": {
          "description": "The session ID of the peer.",
          "type": "string",
          "format": "uuid"
        },
        "name": {
          "description": "Human readable name.",
          "type": "string"
        },
        "uri": {
          "description": "The location where the peer is exposed to the internet.",
          "type": "string",
          "format": "uri"
        }
      }
    },
    "PeerUpdateList": {
      "description": "List of known peers.",
      "items": {
        "$ref": "#/definitions/PeerUpdate"
      },
      "type": "array"
    },
    "Schema": {
      "description": "This is an open object, with OpenAPI Specification 3.0 this will be more detailed. See Weaviate docs for more info. In the future this will become a key/value OR a SingleRef definition.",
      "type": "object"
    },
    "SchemaHistory": {
      "description": "This is an open object, with OpenAPI Specification 3.0 this will be more detailed. See Weaviate docs for more info. In the future this will become a key/value OR a SingleRef definition.",
      "type": "object"
    },
    "SemanticSchema": {
      "description": "Definitions of semantic schemas (also see: https://github.com/creativesoftwarefdn/weaviate-semantic-schemas).",
      "properties": {
        "@context": {
          "description": "URL of the context.",
          "format": "uri",
          "type": "string"
        },
        "classes": {
          "description": "Semantic classes that are available.",
          "items": {
            "$ref": "#/definitions/SemanticSchemaClass"
          },
          "type": "array"
        },
        "maintainer": {
          "description": "Email of the maintainer.",
          "format": "email",
          "type": "string"
        },
        "name": {
          "description": "Name of the schema.",
          "type": "string"
        },
        "type": {
          "description": "Type of schema, should be \"thing\" or \"action\".",
          "enum": [
            "thing",
            "action"
          ],
          "type": "string"
        }
      },
      "type": "object"
    },
    "SemanticSchemaClass": {
      "properties": {
        "class": {
          "description": "Name of the class as URI relative to the schema URL.",
          "type": "string"
        },
        "keywords": {
          "$ref": "#/definitions/SemanticSchemaKeywords"
        },
        "description": {
          "description": "Description of the class.",
          "type": "string"
        },
        "properties": {
          "description": "The properties of the class.",
          "items": {
            "$ref": "#/definitions/SemanticSchemaClassProperty"
          },
          "type": "array"
        }
      },
      "type": "object"
    },
    "SemanticSchemaKeywords": {
      "description": "Describes a class or property using multiple weighted words.",
      "type": "array",
      "items": {
        "type": "object",
        "properties": {
          "keyword": {
            "type": "string"
          },
          "weight": {
            "type": "number",
            "format": "float"
          }
        }
      }
    },
    "SemanticSchemaClassProperty": {
      "properties": {
        "@dataType": {
          "description": "Can be a reference ($cref) to another type when it starts with a capital (for example Person), otherwise \"string\" or \"int\".",
          "items": {
            "type": "string"
          },
          "type": "array"
        },
        "cardinality": {
          "description": "The cardinality of this property. If you want to store more than one value in a property, set this to 'many'. Defaults to 'atMostOne'. Note that by default properties can be empty in Weaviate.",
          "type": "string",
          "enum": [
            "atMostOne",
            "many"
          ],
          "default": "atMostOne"
        },
        "description": {
          "description": "Description of the property.",
          "type": "string"
        },
        "name": {
          "description": "Name of the property as URI relative to the schema URL.",
          "type": "string"
        },
        "keywords": {
          "$ref": "#/definitions/SemanticSchemaKeywords"
        }
      },
      "type": "object"
    },
    "SingleRef": {
      "properties": {
        "$cref": {
          "description": "Location of the cross reference.",
          "format": "uuid",
          "type": "string"
        },
        "locationUrl": {
          "default": "http://localhost/",
          "description": "Url of location. Http://localhost means this database. This option can be used to refer to other databases.",
          "format": "url",
          "type": "string"
        },
        "type": {
          "description": "Type should be Thing, Action or Key.",
          "enum": [
            "Thing",
            "Action",
            "Key"
          ],
          "type": "string"
        }
      }
    },
    "Thing": {
      "allOf": [
        {
          "$ref": "#/definitions/ThingCreate"
        },
        {
          "properties": {
            "creationTimeUnix": {
              "description": "Timestamp of creation of this Thing in milliseconds since epoch UTC.",
              "format": "int64",
              "type": "integer"
            },
            "key": {
              "$ref": "#/definitions/SingleRef"
            },
            "lastUpdateTimeUnix": {
              "description": "Timestamp of the last Thing update in milliseconds since epoch UTC.",
              "format": "int64",
              "type": "integer"
            }
          },
          "type": "object"
        }
      ]
    },
    "ThingCreate": {
      "properties": {
        "@class": {
          "description": "Class of the Thing, defined in the schema.",
          "type": "string"
        },
        "@context": {
          "description": "Available context schema.",
          "type": "string"
        },
        "schema": {
          "$ref": "#/definitions/Schema"
        }
      },
      "type": "object"
    },
    "ThingGetHistoryResponse": {
      "allOf": [
        {
          "$ref": "#/definitions/ThingHistory"
        },
        {
          "properties": {
            "thingId": {
              "format": "uuid",
              "type": "string"
            }
          },
          "type": "object"
        }
      ]
    },
    "ThingGetResponse": {
      "allOf": [
        {
          "$ref": "#/definitions/Thing"
        },
        {
          "properties": {
            "thingId": {
              "format": "uuid",
              "type": "string"
            }
          },
          "type": "object"
        }
      ]
    },
    "ThingsGetResponse": {
      "allOf": [
        {
          "$ref": "#/definitions/Thing"
        },
        {
          "properties": {
            "thingId": {
              "description": "ID of the Thing.",
              "format": "uuid",
              "type": "string"
            },
            "result": {
              "description": "Results for this specific Thing.",
              "format": "object",
              "properties": {
                "status": {
                  "type": "string",
                  "default": "SUCCESS",
                  "enum": [
                    "SUCCESS",
                    "PENDING",
                    "FAILED"
                  ]
                },
                "errors": {
                  "$ref": "#/definitions/ErrorResponse"
                }
              }
            }
          }
        }
      ],
      "type": "object"
    },    
    "ThingHistory": {
      "properties": {
        "deleted": {
          "description": "Indication whether the Action is deleted.",
          "type": "boolean"
        },
        "key": {
          "$ref": "#/definitions/SingleRef"
        },
        "propertyHistory": {
          "description": "An array with the history of the Things.",
          "items": {
            "$ref": "#/definitions/ThingHistoryObject"
          },
          "type": "array"
        }
      },
      "type": "object"
    },
    "ThingHistoryObject": {
      "allOf": [
        {
          "$ref": "#/definitions/ThingCreate"
        },
        {
          "properties": {
            "creationTimeUnix": {
              "description": "Timestamp of creation of this Thing history in milliseconds since epoch UTC.",
              "format": "int64",
              "type": "integer"
            }
          },
          "type": "object"
        }
      ]
    },
    "ThingUpdate": {
      "allOf": [
        {
          "$ref": "#/definitions/Thing"
        },
        {
          "type": "object"
        }
      ]
    },
    "ThingsListResponse": {
      "description": "List of Things.",
      "properties": {
        "things": {
          "description": "The actual list of Things.",
          "items": {
            "$ref": "#/definitions/ThingGetResponse"
          },
          "type": "array"
        },
        "totalResults": {
          "description": "The total number of Things for the query. The number of items in a response may be smaller due to paging.",
          "format": "int64",
          "type": "integer"
        }
      },
      "type": "object"
    },
    "VectorBasedQuestion": {
      "description": "Receive question based on array of classes, properties and values.",
      "type": "array",
      "items": {
        "type": "object",
        "properties": {
          "classVectors": {
            "description": "Vectorized classname.",
            "type": "array",
            "items": {
              "type": "number",
              "format": "float"
            },
            "minItems": 300,
            "maxItems": 300
          },
          "classProps": {
            "description": "Vectorized properties.",
            "type": "array",
            "items": {
              "type": "object",
              "properties": {
                "propsVectors": {
                  "type": "array",
                  "items": {
                    "type": "number",
                    "format": "float"
                  }
                },
                "value": {
                  "description": "String with valuename.",
                  "type": "string"
                }
              }
            },
            "minItems": 300,
            "maxItems": 300
          }
        }
      }
    }
  },
  "externalDocs": {
    "url": "https://github.com/creativesoftwarefdn/weaviate"
  },
  "info": {
    "contact": {
      "email": "hello@creativesoftwarefdn.org",
      "name": "Weaviate",
      "url": "https://github.com/creativesoftwarefdn"
    },
    "description": "Decentralised Knowledge Graph",
    "title": "Weaviate - Decentralised Knowledge Graph",
    "version": "0.10.0"
  },
  "parameters": {
    "CommonMaxResultsParameterQuery": {
      "description": "The maximum number of items to be returned per page. Default value is set in Weaviate config.",
      "format": "int64",
      "in": "query",
      "name": "maxResults",
      "required": false,
      "type": "integer"
    },
    "CommonPageParameterQuery": {
      "description": "The page number of the items to be returned.",
      "format": "int64",
      "in": "query",
      "name": "page",
      "required": false,
      "type": "integer"
    }
  },
  "paths": {
    "/actions": {
      "get": {
        "description": "Lists all Actions in reverse order of creation, owned by the user that belongs to the used token.",
        "operationId": "weaviate.actions.list",
        "parameters": [
          {
            "$ref": "#/parameters/CommonMaxResultsParameterQuery"
          },
          {
            "$ref": "#/parameters/CommonPageParameterQuery"
          }
        ],
        "responses": {
          "200": {
            "description": "Successful response.",
            "schema": {
              "$ref": "#/definitions/ActionsListResponse"
            }
          },
          "401": {
            "description": "Unauthorized or invalid credentials."
          },
          "403": {
            "description": "The used API-key has insufficient permissions."
          },
          "404": {
            "description": "Successful query result but no resource was found."
          }
        },
        "summary": "Get a list of Actions related to this key.",
        "tags": [
          "actions"
        ],
        "x-available-in-mqtt": false,
        "x-available-in-websocket": false
      },
      "post": {
        "description": "Registers a new Action. Provided meta-data and schema values are validated.",
        "operationId": "weaviate.actions.create",
        "parameters": [
          {
            "in": "body",
            "name": "body",
            "required": true,
            "schema": {
              "type": "object",
              "properties": {
                "action": {
                  "$ref": "#/definitions/ActionCreate"
                },
                "async": {
                  "type": "boolean",
                  "description": "If `async` is true, return a 202 with the new ID of the Action. You will receive this response before the data is made persistent. If `async` is false, you will receive confirmation after the value is made persistent. The value of `async` defaults to false."
                }
              }
            }
          }
        ],
        "responses": {
          "200": {
            "description": "Action created.",
            "schema": {
              "$ref": "#/definitions/ActionGetResponse"
            }
          },
          "202": {
            "description": "Successfully received. No guarantees are made that the Action persists.",
            "schema": {
              "$ref": "#/definitions/ActionGetResponse"
            }
          },
          "401": {
            "description": "Unauthorized or invalid credentials."
          },
          "403": {
            "description": "The used API-key has insufficient permissions."
          },
          "422": {
            "description": "Request body is well-formed (i.e., syntactically correct), but semantically erroneous. Are you sure the class is defined in the configuration file?",
            "schema": {
              "$ref": "#/definitions/ErrorResponse"
            }
          }
        },
        "summary": "Create Actions between two Things (object and subject).",
        "tags": [
          "actions"
        ],
        "x-available-in-mqtt": false,
        "x-available-in-websocket": false
      }
    },
    "/actions/validate": {
      "post": {
        "description": "Validate an Action's schema and meta-data. It has to be based on a schema, which is related to the given Action to be accepted by this validation.",
        "operationId": "weaviate.actions.validate",
        "parameters": [
          {
            "in": "body",
            "name": "body",
            "required": true,
            "schema": {
              "$ref": "#/definitions/ActionValidate"
            }
          }
        ],
        "responses": {
          "200": {
            "description": "Successfully validated."
          },
          "401": {
            "description": "Unauthorized or invalid credentials."
          },
          "403": {
            "description": "The used API-key has insufficient permissions."
          },
          "422": {
            "description": "Request body is well-formed (i.e., syntactically correct), but semantically erroneous. Are you sure the class is defined in the configuration file?",
            "schema": {
              "$ref": "#/definitions/ErrorResponse"
            }
          }
        },
        "summary": "Validate an Action based on a schema.",
        "tags": [
          "actions"
        ],
        "x-available-in-mqtt": false,
        "x-available-in-websocket": false
      }
    },
    "/actions/{actionId}": {
      "delete": {
        "description": "Deletes an Action from the system.",
        "operationId": "weaviate.actions.delete",
        "parameters": [
          {
            "description": "Unique ID of the Thing.",
            "format": "uuid",
            "in": "path",
            "name": "actionId",
            "required": true,
            "type": "string"
          }
        ],
        "responses": {
          "204": {
            "description": "Successfully deleted."
          },
          "401": {
            "description": "Unauthorized or invalid credentials."
          },
          "403": {
            "description": "The used API-key has insufficient permissions."
          },
          "404": {
            "description": "Successful query result but no resource was found."
          }
        },
        "summary": "Delete an Action based on its UUID related to this key.",
        "tags": [
          "actions"
        ],
        "x-available-in-mqtt": true,
        "x-available-in-websocket": true
      },
      "get": {
        "description": "Lists Actions.",
        "operationId": "weaviate.actions.get",
        "parameters": [
          {
            "description": "Unique ID of the Action.",
            "format": "uuid",
            "in": "path",
            "name": "actionId",
            "required": true,
            "type": "string"
          }
        ],
        "responses": {
          "200": {
            "description": "Successful response.",
            "schema": {
              "$ref": "#/definitions/ActionGetResponse"
            }
          },
          "401": {
            "description": "Unauthorized or invalid credentials."
          },
          "403": {
            "description": "The used API-key has insufficient permissions."
          },
          "404": {
            "description": "Successful query result but no resource was found."
          }
        },
        "summary": "Get a specific Action based on its UUID and a Thing UUID related to this key. Also available as Websocket bus.",
        "tags": [
          "actions"
        ],
        "x-available-in-mqtt": false,
        "x-available-in-websocket": false
      },
      "patch": {
        "description": "Updates an Action. This method supports patch semantics. Provided meta-data and schema values are validated. LastUpdateTime is set to the time this function is called.",
        "operationId": "weaviate.actions.patch",
        "parameters": [
          {
            "description": "Unique ID of the Action.",
            "format": "uuid",
            "in": "path",
            "name": "actionId",
            "required": true,
            "type": "string"
          },
          {
            "description": "If `async` is true, return a 202 if the patch is accepted. You will receive this response before the data is made persistent. If `async` is false, you will receive confirmation after the update is made persistent. The value of `async` defaults to false.",
            "name": "async",
            "in": "query",
            "type": "boolean"
          },
          {
            "description": "JSONPatch document as defined by RFC 6902.",
            "in": "body",
            "name": "body",
            "required": true,
            "schema": {
              "items": {
                "$ref": "#/definitions/PatchDocument"
              },
              "type": "array"
            }
          }
        ],
        "responses": {
          "200": {
            "description": "Successfully applied.",
            "schema": {
              "$ref": "#/definitions/ActionGetResponse"
            }
          },
          "202": {
            "description": "Successfully received.",
            "schema": {
              "$ref": "#/definitions/ActionGetResponse"
            }
          },
          "400": {
            "description": "The patch-JSON is malformed."
          },
          "401": {
            "description": "Unauthorized or invalid credentials."
          },
          "403": {
            "description": "The used API-key has insufficient permissions."
          },
          "404": {
            "description": "Successful query result but no resource was found."
          },
          "422": {
            "description": "The patch-JSON is valid but unprocessable.",
            "schema": {
              "$ref": "#/definitions/ErrorResponse"
            }
          }
        },
        "summary": "Update an Action based on its UUID (using patch semantics) related to this key.",
        "tags": [
          "actions"
        ],
        "x-available-in-mqtt": false,
        "x-available-in-websocket": false
      },
      "put": {
        "description": "Updates an Action's data. Given meta-data and schema values are validated. LastUpdateTime is set to the time this function is called.",
        "operationId": "weaviate.action.update",
        "parameters": [
          {
            "description": "Unique ID of the Action.",
            "format": "uuid",
            "in": "path",
            "name": "actionId",
            "required": true,
            "type": "string"
          },
          {
            "in": "body",
            "name": "body",
            "required": true,
            "schema": {
              "$ref": "#/definitions/ActionUpdate"
            }
          }
        ],
        "responses": {
          "202": {
            "description": "Successfully received.",
            "schema": {
              "$ref": "#/definitions/ActionGetResponse"
            }
          },
          "401": {
            "description": "Unauthorized or invalid credentials."
          },
          "403": {
            "description": "The used API-key has insufficient permissions."
          },
          "404": {
            "description": "Successful query result but no resource was found."
          },
          "422": {
            "description": "Request body is well-formed (i.e., syntactically correct), but semantically erroneous. Are you sure the class is defined in the configuration file?",
            "schema": {
              "$ref": "#/definitions/ErrorResponse"
            }
          }
        },
        "summary": "Update an Action based on its UUID related to this key.",
        "tags": [
          "actions"
        ],
        "x-available-in-mqtt": false,
        "x-available-in-websocket": false
      }
    },
    "/actions/{actionId}/history": {
      "get": {
        "description": "Returns a particular Action history.",
        "operationId": "weaviate.action.history.get",
        "parameters": [
          {
            "description": "Unique ID of the Action.",
            "format": "uuid",
            "in": "path",
            "name": "actionId",
            "required": true,
            "type": "string"
          }
        ],
        "responses": {
          "200": {
            "description": "Successful response.",
            "schema": {
              "$ref": "#/definitions/ActionGetHistoryResponse"
            }
          },
          "401": {
            "description": "Unauthorized or invalid credentials."
          },
          "403": {
            "description": "The used API-key has insufficient permissions."
          },
          "404": {
            "description": "Successful query result but no resource was found."
          },
          "501": {
            "description": "Not (yet) implemented."
          }
        },
        "summary": "Get an Action's history based on its UUID related to this key.",
        "tags": [
          "actions"
        ],
        "x-available-in-mqtt": false,
        "x-available-in-websocket": false
      }
    },
    "/actions/{actionId}/properties/{propertyName}": {
      "post": {
        "description": "Add a single reference to a class-property when cardinality is set to 'hasMany'.",
        "operationId": "weaviate.actions.properties.create",
        "parameters": [
          {
            "description": "Unique ID of the Action.",
            "format": "uuid",
            "in": "path",
            "name": "actionId",
            "required": true,
            "type": "string"
          },
          {
            "description": "Unique name of the property related to the Action.",
            "in": "path",
            "name": "propertyName",
            "required": true,
            "type": "string"
          },
          {
            "in": "body",
            "name": "body",
            "required": true,
            "schema": {
              "$ref": "#/definitions/SingleRef"
            }
          }
        ],
        "responses": {
          "200": {
            "description": "Successfully added the reference."
          },
          "401": {
            "description": "Unauthorized or invalid credentials."
          },
          "403": {
            "description": "The used API-key has insufficient permissions."
          },
          "422": {
            "description": "Request body is well-formed (i.e., syntactically correct), but semantically erroneous. Are you sure the property exists or that it is a class?",
            "schema": {
              "$ref": "#/definitions/ErrorResponse"
            }
          }
        },
        "summary": "Add a single reference to a class-property when cardinality is set to 'hasMany'.",
        "tags": [
          "actions"
        ],
        "x-available-in-mqtt": false,
        "x-available-in-websocket": false
      },
      "put": {
        "description": "Replace all references to a class-property.",
        "operationId": "weaviate.actions.properties.update",
        "parameters": [
          {
            "description": "Unique ID of the Action.",
            "format": "uuid",
            "in": "path",
            "name": "actionId",
            "required": true,
            "type": "string"
          },
          {
            "description": "Unique name of the property related to the Action.",
            "in": "path",
            "name": "propertyName",
            "required": true,
            "type": "string"
          },
          {
            "in": "body",
            "name": "body",
            "required": true,
            "schema": {
              "$ref": "#/definitions/MultipleRef"
            }
          }
        ],
        "responses": {
          "200": {
            "description": "Successfully replaced all the references."
          },
          "401": {
            "description": "Unauthorized or invalid credentials."
          },
          "403": {
            "description": "The used API-key has insufficient permissions."
          },
          "422": {
            "description": "Request body is well-formed (i.e., syntactically correct), but semantically erroneous. Are you sure the property exists or that it is a class?",
            "schema": {
              "$ref": "#/definitions/ErrorResponse"
            }
          }
        },
        "summary": "Replace all references to a class-property.",
        "tags": [
          "actions"
        ],
        "x-available-in-mqtt": false,
        "x-available-in-websocket": false
      },
      "delete": {
        "description": "Delete the single reference that is given in the body from the list of references that this property has.",
        "operationId": "weaviate.actions.properties.delete",
        "parameters": [
          {
            "description": "Unique ID of the Action.",
            "format": "uuid",
            "in": "path",
            "name": "actionId",
            "required": true,
            "type": "string"
          },
          {
            "description": "Unique name of the property related to the Action.",
            "in": "path",
            "name": "propertyName",
            "required": true,
            "type": "string"
          },
          {
            "in": "body",
            "name": "body",
            "required": true,
            "schema": {
              "$ref": "#/definitions/SingleRef"
            }
          }
        ],
        "responses": {
          "204": {
            "description": "Successfully deleted."
          },
          "401": {
            "description": "Unauthorized or invalid credentials."
          },
          "403": {
            "description": "The used API-key has insufficient permissions."
          },
          "404": {
            "description": "Successful query result but no resource was found.",
            "schema": {
              "$ref": "#/definitions/ErrorResponse"
            }
          }
        },
        "summary": "Delete the single reference that is given in the body from the list of references that this property has.",
        "tags": [
          "actions"
        ],
        "x-available-in-mqtt": false,
        "x-available-in-websocket": false
      }
    },
    "/batching/things": {
      "post": {
        "description": "Register new Things in bulk. Provided meta-data and schema values are validated.",
        "operationId": "weaviate.batching.things.create",
        "parameters": [
          {
            "in": "body",
            "name": "body",
            "required": true,
            "schema": {
              "type": "object",
              "properties": {
                "async": {
                  "type": "boolean",
                  "description": "If `async` is true, return a 202 with the new ID of the Thing. You will receive this response before the persistence of the data is confirmed. If `async` is false, you will receive confirmation after the persistence of the data is confirmed. The value of `async` defaults to false."
                },
                "fields": {
                  "description": "Define which fields need to be returned. Default value is ALL",
                  "type": "array",
                  "items": {
                    "type": "string",
                    "default": "ALL",
                    "enum": [
                      "ALL",
                      "@class",
                      "schema",
                      "key",
                      "thingId",
                      "creationTimeUnix"
                    ]
                  }
                },
                "things": {
                  "type": "array",
                  "items": {
                    "$ref": "#/definitions/ThingCreate"
                  }
                }
              }
            }
          }
        ],
        "responses": {
          "200": {
            "description": "Things created.",
            "schema": {
              "type": "array",
              "items": {
                "$ref": "#/definitions/ThingsGetResponse"
              }
            }
          },
          "202": {
            "description": "Successfully received.",
            "schema": {
              "type": "array",
              "items": {
                "$ref": "#/definitions/ThingsGetResponse"
              }
            }
          },
          "401": {
            "description": "Unauthorized or invalid credentials."
          },
          "403": {
            "description": "The used API-key has insufficient permissions."
          },
          "422": {
            "description": "Request body is well-formed (i.e., syntactically correct), but semantically erroneous. Are you sure the class is defined in the configuration file?",
            "schema": {
              "$ref": "#/definitions/ErrorResponse"
            }
          }
        },
        "summary": "Creates new Things based on a Thing template related to this key as a batch.",
        "tags": [
          "batching",
          "things"
        ],
        "x-available-in-mqtt": false,
        "x-available-in-websocket": false
      }
    },
    "/batching/actions": {
      "post": {
        "description": "Register new Actions in bulk. Given meta-data and schema values are validated.",
        "operationId": "weaviate.batching.actions.create",
        "parameters": [
          {
            "in": "body",
            "name": "body",
            "required": true,
            "schema": {
              "type": "object",
              "properties": {
                "async": {
                  "type": "boolean",
                  "description": "If `async` is true, return a 202 with the new ID of the Action. You will receive this response before the persistence of the data is confirmed. If `async` is false, you will receive confirmation after the persistence of the data is confirmed. The value of `async` defaults to false."
                },
                "fields": {
                  "description": "Define which fields need to be returned. Default value is ALL",
                  "type": "array",
                  "items": {
                    "type": "string",
                    "default": "ALL",
                    "enum": [
                      "ALL",
                      "@class",
                      "schema",
                      "key",
                      "actionId",
                      "creationTimeUnix"
                    ]
                  }
                },
                "actions": {
                  "type": "array",
                  "items": {
                    "$ref": "#/definitions/ActionCreate"
                  }
                }
              }
            }
          }
        ],
        "responses": {
          "200": {
            "description": "Actions created.",
            "schema": {
              "type": "array",
              "items": {
                "$ref": "#/definitions/ActionsGetResponse"
              }
            }
          },
          "202": {
            "description": "Successfully received.",
            "schema": {
              "type": "array",
              "items": {
                "$ref": "#/definitions/ActionsGetResponse"
              }
            }
          },
          "401": {
            "description": "Unauthorized or invalid credentials."
          },
          "403": {
            "description": "The used API-key has insufficient permissions."
          },
          "422": {
            "description": "Request body is well-formed (i.e., syntactically correct), but semantically erroneous. Are you sure the class is defined in the configuration file?",
            "schema": {
              "$ref": "#/definitions/ErrorResponse"
            }
          }
        },
        "summary": "Creates new Actions based on an Action template related to this key as a batch.",
        "tags": [
          "batching",
          "actions"
        ],
        "x-available-in-mqtt": false,
        "x-available-in-websocket": false
      }
    },    
    "/graphql": {
      "post": {
        "description": "Get an object based on GraphQL",
        "operationId": "weaviate.graphql.post",
        "parameters": [
          {
            "description": "The GraphQL query request parameters.",
            "in": "body",
            "name": "body",
            "required": true,
            "schema": {
              "$ref": "#/definitions/GraphQLQuery"
            }
          }
        ],
        "responses": {
          "200": {
            "description": "Successful query (with select).",
            "schema": {
              "$ref": "#/definitions/GraphQLResponse"
            }
          },
          "401": {
            "description": "Unauthorized or invalid credentials."
          },
          "403": {
            "description": "The used API-key has insufficient permissions."
          },
          "422": {
            "description": "Request body is well-formed (i.e., syntactically correct), but semantically erroneous. Are you sure the class is defined in the configuration file?",
            "schema": {
              "$ref": "#/definitions/ErrorResponse"
            }
          }
        },
        "summary": "Get a response based on GraphQL",
        "tags": [
          "graphql"
        ],
        "x-available-in-mqtt": false,
        "x-available-in-websocket": false
      }
    },
    "/graphql/batch": {
      "post": {
        "description": "Perform a batched GraphQL query",
        "operationId": "weaviate.graphql.batch",
        "parameters": [
          {
            "description": "The GraphQL queries.",
            "in": "body",
            "name": "body",
            "required": true,
            "schema": {
              "$ref": "#/definitions/GraphQLQueries"
            }
          }
        ],
        "responses": {
          "200": {
            "description": "Successful query (with select).",
            "schema": {
              "$ref": "#/definitions/GraphQLResponses"
            }
          },
          "401": {
            "description": "Unauthorized or invalid credentials."
          },
          "403": {
            "description": "The used API-key has insufficient permissions."
          },
          "422": {
            "description": "Request body is well-formed (i.e., syntactically correct), but semantically erroneous. Are you sure the class is defined in the configuration file?",
            "schema": {
              "$ref": "#/definitions/ErrorResponse"
            }
          }
        },
        "summary": "Get a response based on GraphQL.",
        "tags": [
          "graphql"
        ],
        "x-available-in-mqtt": false,
        "x-available-in-websocket": false
      }
    },
    "/keys": {
      "post": {
        "description": "Creates a new key. Input expiration date is validated on being in the future and not longer than parent expiration date.",
        "operationId": "weaviate.key.create",
        "parameters": [
          {
            "in": "body",
            "name": "body",
            "required": true,
            "schema": {
              "$ref": "#/definitions/KeyCreate"
            }
          }
        ],
        "responses": {
          "200": {
            "description": "Successfully created.",
            "schema": {
              "$ref": "#/definitions/KeyTokenGetResponse"
            }
          },
          "401": {
            "description": "Unauthorized or invalid credentials."
          },
          "422": {
            "description": "Request body is well-formed (i.e., syntactically correct), but semantically erroneous. Are you sure the class is defined in the configuration file?",
            "schema": {
              "$ref": "#/definitions/ErrorResponse"
            }
          }
        },
        "summary": "Create a new key related to this key.",
        "tags": [
          "keys"
        ],
        "x-available-in-mqtt": false,
        "x-available-in-websocket": false
      }
    },
    "/keys/me": {
      "get": {
        "description": "Get the key-information of the key used.",
        "operationId": "weaviate.keys.me.get",
        "responses": {
          "200": {
            "description": "Successful response.",
            "schema": {
              "$ref": "#/definitions/KeyGetResponse"
            }
          },
          "401": {
            "description": "Unauthorized or invalid credentials."
          },
          "404": {
            "description": "Successful query result but no resource was found."
          }
        },
        "summary": "Get a key based on the key used to do the request.",
        "tags": [
          "keys"
        ],
        "x-available-in-mqtt": false,
        "x-available-in-websocket": false
      }
    },
    "/keys/me/children": {
      "get": {
        "description": "Get children of used key, only one step deep. A child can have children of its own.",
        "operationId": "weaviate.keys.me.children.get",
        "responses": {
          "200": {
            "description": "Successful response.",
            "schema": {
              "$ref": "#/definitions/KeyChildrenGetResponse"
            }
          },
          "401": {
            "description": "Unauthorized or invalid credentials."
          },
          "404": {
            "description": "Successful query result but no resource was found."
          }
        },
        "summary": "Get an object of this keys' children related to the key used for request.",
        "tags": [
          "keys"
        ],
        "x-available-in-mqtt": false,
        "x-available-in-websocket": false
      }
    },
    "/keys/{keyId}": {
      "delete": {
        "description": "Deletes a key. Only parent or self is allowed to delete key. When you delete a key, all its children will be deleted as well.",
        "operationId": "weaviate.keys.delete",
        "parameters": [
          {
            "description": "Unique ID of the key.",
            "format": "uuid",
            "in": "path",
            "name": "keyId",
            "required": true,
            "type": "string"
          }
        ],
        "responses": {
          "204": {
            "description": "Successfully deleted."
          },
          "401": {
            "description": "Unauthorized or invalid credentials."
          },
          "403": {
            "description": "The used API-key has insufficient permissions."
          },
          "404": {
            "description": "Successful query result but no resource was found."
          }
        },
        "summary": "Delete a key based on its UUID related to this key.",
        "tags": [
          "keys"
        ],
        "x-available-in-mqtt": false,
        "x-available-in-websocket": false
      },
      "get": {
        "description": "Get a key.",
        "operationId": "weaviate.keys.get",
        "parameters": [
          {
            "description": "Unique ID of the key.",
            "format": "uuid",
            "in": "path",
            "name": "keyId",
            "required": true,
            "type": "string"
          }
        ],
        "responses": {
          "200": {
            "description": "Successful response.",
            "schema": {
              "$ref": "#/definitions/KeyGetResponse"
            }
          },
          "401": {
            "description": "Unauthorized or invalid credentials."
          },
          "403": {
            "description": "The used API-key has insufficient permissions."
          },
          "404": {
            "description": "Successful query result but no resource was found."
          }
        },
        "summary": "Get a key based on its UUID related to this key.",
        "tags": [
          "keys"
        ],
        "x-available-in-mqtt": false,
        "x-available-in-websocket": false
      }
    },
    "/keys/{keyId}/children": {
      "get": {
        "description": "Get children of a key, only one step deep. A child can have children of its own.",
        "operationId": "weaviate.keys.children.get",
        "parameters": [
          {
            "description": "Unique ID of the key.",
            "format": "uuid",
            "in": "path",
            "name": "keyId",
            "required": true,
            "type": "string"
          }
        ],
        "responses": {
          "200": {
            "description": "Successful response.",
            "schema": {
              "$ref": "#/definitions/KeyChildrenGetResponse"
            }
          },
          "401": {
            "description": "Unauthorized or invalid credentials."
          },
          "403": {
            "description": "The used API-key has insufficient permissions."
          },
          "404": {
            "description": "Successful query result but no resource was found."
          }
        },
        "summary": "Get an object of this keys' children related to this key.",
        "tags": [
          "keys"
        ],
        "x-available-in-mqtt": false,
        "x-available-in-websocket": false
      }
    },
    "/keys/{keyId}/renew-token": {
      "put": {
        "description": "Renews the related key. Validates being lower in tree than given key. Can not renew itself, unless being parent.",
        "operationId": "weaviate.keys.renew.token",
        "parameters": [
          {
            "description": "Unique ID of the key.",
            "format": "uuid",
            "in": "path",
            "name": "keyId",
            "required": true,
            "type": "string"
          }
        ],
        "responses": {
          "200": {
            "description": "Successful response.",
            "schema": {
              "$ref": "#/definitions/KeyTokenGetResponse"
            }
          },
          "401": {
            "description": "Unauthorized or invalid credentials."
          },
          "403": {
            "description": "The used API-key has insufficient permissions."
          },
          "404": {
            "description": "Successful query result but no resource was found."
          },
          "422": {
            "description": "Request body is well-formed (i.e., syntactically correct), but semantically erroneous. Are you sure the class is defined in the configuration file?",
            "schema": {
              "$ref": "#/definitions/ErrorResponse"
            }
          }
        },
        "summary": "Renews a key based on the key given in the query string.",
        "tags": [
          "keys"
        ],
        "x-available-in-mqtt": false,
        "x-available-in-websocket": false
      }
    },
    "/meta": {
      "get": {
        "description": "Gives meta information about the server and can be used to provide information to another Weaviate instance that wants to interact with the current instance.",
        "operationId": "weaviate.meta.get",
        "produces": [
          "application/json"
        ],
        "responses": {
          "200": {
            "description": "Successful response.",
            "schema": {
              "$ref": "#/definitions/Meta"
            }
          },
          "401": {
            "description": "Unauthorized or invalid credentials."
          }
        },
        "summary": "Returns meta information of the current Weaviate instance.",
        "tags": [
          "meta"
        ],
        "x-available-in-mqtt": false,
        "x-available-in-websocket": false
      }
    },
    "/p2p/health": {
      "get": {
        "description": "Check if a peer is alive and healthy.",
        "operationId": "weaviate.p2p.health",
        "responses": {
          "200": {
            "description": "Alive and kicking!"
          },
          "500": {
            "description": "Not healthy (yet)."
          }
        },
        "security": [],
        "summary": "Check if a peer is alive.",
        "tags": [
          "P2P"
        ],
        "x-available-in-mqtt": false,
        "x-available-in-websocket": false
      }
    },
    "/p2p/genesis": {
      "put": {
        "description": "Receive an update from the Genesis server.",
        "operationId": "weaviate.p2p.genesis_update",
        "parameters": [
          {
            "in": "body",
            "name": "peers",
            "required": true,
            "schema": {
              "$ref": "#/definitions/PeerUpdateList"
            }
          }
        ],
        "responses": {
          "200": {
            "description": "Alive and kicking!"
          },
          "401": {
            "description": "Unauthorized update."
          },
          "500": {
            "description": "Internal error."
          }
        },
        "security": [],
        "tags": [
          "P2P"
        ],
        "x-available-in-mqtt": false,
        "x-available-in-websocket": false
      }
    },
    "/schema": {
      "get": {
        "summary": "Dump the current the database schema.",
        "operationId": "weaviate.schema.dump",
        "tags": [ "schema" ],
        "responses": {
          "200": {
            "description": "Successfully dumped the database schema.",
            "schema": {
              "type": "object",
              "properties": {
                "things": {
                  "$ref": "#/definitions/SemanticSchema"
                },
                "actions": {
                  "$ref": "#/definitions/SemanticSchema"
                }
              }
            }
          },
          "401": {
            "description": "Unauthorized or invalid credentials."
          }
        }
      }
    },
    "/schema/actions": {
      "post": {
        "summary": "Create a new Action class in the ontology.",
        "operationId": "weaviate.schema.actions.create",
        "tags": [ "schema" ],
        "parameters": [
          {
            "name": "actionClass",
            "in": "body",
            "required": true,
            "schema": {
              "$ref": "#/definitions/SemanticSchemaClass"
            }
          }
        ],
        "responses": {
          "200": {
            "description": "Added the new Action class to the ontology."
          },
          "401": {
            "description": "Unauthorized or invalid credentials."
          },
          "422": {
            "description": "Invalid Action class",
            "schema": {
              "$ref": "#/definitions/ErrorResponse"
            }
          }
        }
      }
    },
    "/schema/actions/{className}": {
      "delete": {
        "summary": "Remove an Action class (and all data in the instances) from the ontology.",
        "operationId": "weaviate.schema.actions.delete",
        "tags": [ "schema" ],
        "parameters": [
          {
            "name": "className",
            "in": "path",
            "required": true,
            "type": "string"
          }
        ],
        "responses": {
          "200": {
            "description": "Removed the Action class from the ontology."
          },
          "401": {
            "description": "Unauthorized or invalid credentials."
          },
          "400": {
            "description": "Could not delete the Action class.",
            "schema": {
              "$ref": "#/definitions/ErrorResponse"
            }
          }
        }
      },
      "put": {
        "summary": "Rename, or replace the keywords of the Action.",
        "operationId": "weaviate.schema.actions.update",
        "tags": [ "schema" ],
        "parameters": [
          {
            "name": "className",
            "in": "path",
            "required": true,
            "type": "string"
          }, {
            "name": "body",
            "in": "body",
            "required": true,
            "schema": {
              "type": "object",
              "properties": {
                "newName": {
                  "description": "The new name of the Action.",
                  "type": "string"
                },
                "keywords": {
                  "$ref": "#/definitions/SemanticSchemaKeywords"
                }
              }
            }
          }
        ],
        "responses": {
          "200": {
            "description": "Changes applied."
          },
          "401": {
            "description": "Unauthorized or invalid credentials."
          },
          "403": {
            "description": "Could not find the Action class."
          },
          "422": {
            "description": "Invalid update.",
            "schema": {
              "$ref": "#/definitions/ErrorResponse"
            }
          }
        }
      }
    },
    "/schema/actions/{className}/properties": {
      "post": {
        "summary": "Add a property to an Action class.",
        "operationId": "weaviate.schema.actions.properties.add",
        "tags": [ "schema" ],
        "parameters": [
          {
            "name": "className",
            "in": "path",
            "required": true,
            "type": "string"
          }, {
            "name": "body",
            "in": "body",
            "required": true,
            "schema": {
              "$ref": "#/definitions/SemanticSchemaClassProperty"
            }
          }
        ],
        "responses": {
          "200": {
            "description": "Added the property."
          },
          "401": {
            "description": "Unauthorized or invalid credentials."
          },
          "403": {
            "description": "Could not find the Action class."
          },
          "422": {
            "description": "Invalid property.",
            "schema": {
              "$ref": "#/definitions/ErrorResponse"
            }
          }
        }
      }
    },
    "/schema/actions/{className}/properties/{propertyName}": {
      "delete": {
        "summary": "Remove a property from an Action class.",
        "operationId": "weaviate.schema.actions.properties.delete",
        "tags": [ "schema" ],
        "parameters": [
          {
            "name": "className",
            "in": "path",
            "required": true,
            "type": "string"
          }, {
            "name": "propertyName",
            "in": "path",
            "required": true,
            "type": "string"
          }
        ],
        "responses": {
          "200": {
            "description": "Removed the property from the ontology."
          },
          "401": {
            "description": "Unauthorized or invalid credentials."
          },
          "403": {
            "description": "Could not find the Action class or property."
          }
        }
      },
      "put": {
        "summary": "Rename, or replace the keywords of the property.",
        "operationId": "weaviate.schema.actions.properties.update",
        "tags": [ "schema" ],
        "parameters": [
          {
            "name": "className",
            "in": "path",
            "required": true,
            "type": "string"
          }, {
            "name": "propertyName",
            "in": "path",
            "required": true,
            "type": "string"
          }, {
            "name": "body",
            "in": "body",
            "required": true,
            "schema": {
              "type": "object",
              "properties": {
                "newName": {
                  "description": "The new name of the property.",
                  "type": "string"
                },
                "keywords": {
                  "$ref": "#/definitions/SemanticSchemaKeywords"
                }
              }
            }
          }
        ],
        "responses": {
          "200": {
            "description": "Changes applied."
          },
          "401": {
            "description": "Unauthorized or invalid credentials."
          },
          "403": {
            "description": "Could not find the Action class or property."
          },
          "422": {
            "description": "Invalid update.",
            "schema": {
              "$ref": "#/definitions/ErrorResponse"
            }
          }
        }
      }
    },
    "/schema/things": {
      "post": {
        "summary": "Create a new Thing class in the ontology.",
        "operationId": "weaviate.schema.things.create",
        "tags": [ "schema" ],
        "parameters": [
          {
            "name": "thingClass",
            "in": "body",
            "required": true,
            "schema": {
              "$ref": "#/definitions/SemanticSchemaClass"
            }
          }
        ],
        "responses": {
          "200": {
            "description": "Added the new Thing class to the ontology."
          },
          "401": {
            "description": "Unauthorized or invalid credentials."
          },
          "422": {
            "description": "Invalid Thing class.",
            "schema": {
              "$ref": "#/definitions/ErrorResponse"
            }
          }
        }
      }
    },
    "/schema/things/{className}": {
      "delete": {
        "summary": "Remove a Thing class (and all data in the instances) from the ontology.",
        "operationId": "weaviate.schema.things.delete",
        "tags": [ "schema" ],
        "parameters": [
          {
            "name": "className",
            "in": "path",
            "required": true,
            "type": "string"
          }
        ],
        "responses": {
          "200": {
            "description": "Removed the Thing class from the ontology."
          },
          "401": {
            "description": "Unauthorized or invalid credentials."
          },
          "400": {
            "description": "Could not delete the Thing class.",
            "schema": {
              "$ref": "#/definitions/ErrorResponse"
            }
          }
        }
      },
      "put": {
        "summary": "Rename, or replace the keywords of the Thing.",
        "operationId": "weaviate.schema.things.update",
        "tags": [ "schema" ],
        "parameters": [
          {
            "name": "className",
            "in": "path",
            "required": true,
            "type": "string"
          }, {
            "name": "body",
            "in": "body",
            "required": true,
            "schema": {
              "type": "object",
              "properties": {
                "newName": {
                  "description": "The new name of the Thing.",
                  "type": "string"
                },
                "keywords": {
                  "$ref": "#/definitions/SemanticSchemaKeywords"
                }
              }
            }
          }
        ],
        "responses": {
          "200": {
            "description": "Changes applied."
          },
          "401": {
            "description": "Unauthorized or invalid credentials."
          },
          "403": {
            "description": "Could not find the Thing class."
          },
          "422": {
            "description": "Invalid update.",
            "schema": {
              "$ref": "#/definitions/ErrorResponse"
            }
          }
        }
      }
    },
    "/schema/things/{className}/properties": {
      "post": {
        "summary": "Add a property to a Thing class.",
        "operationId": "weaviate.schema.things.properties.add",
        "tags": [ "schema" ],
        "parameters": [
          {
            "name": "className",
            "in": "path",
            "required": true,
            "type": "string"
          }, {
            "name": "body",
            "in": "body",
            "required": true,
            "schema": {
              "$ref": "#/definitions/SemanticSchemaClassProperty"
            }
          }
        ],
        "responses": {
          "200": {
            "description": "Added the property."
          },
          "401": {
            "description": "Unauthorized or invalid credentials."
          },
          "403": {
            "description": "Could not find the Thing class."
          },
          "422": {
            "description": "Invalid property.",
            "schema": {
              "$ref": "#/definitions/ErrorResponse"
            }
          }
        }
      }
    },
    "/schema/things/{className}/properties/{propertyName}": {
      "delete": {
        "summary": "Remove a property from a Thing class.",
        "operationId": "weaviate.schema.things.properties.delete",
        "tags": [ "schema" ],
        "parameters": [
          {
            "name": "className",
            "in": "path",
            "required": true,
            "type": "string"
          }, {
            "name": "propertyName",
            "in": "path",
            "required": true,
            "type": "string"
          }
        ],
        "responses": {
          "200": {
            "description": "Removed the property from the ontology."
          },
          "401": {
            "description": "Unauthorized or invalid credentials."
          },
          "403": {
            "description": "Could not find the Thing class or property."
          }
        }
      },
      "put": {
        "summary": "Rename, or replace the keywords of the property.",
        "operationId": "weaviate.schema.things.properties.update",
        "tags": [ "schema" ],
        "parameters": [
          {
            "name": "className",
            "in": "path",
            "required": true,
            "type": "string"
          }, {
            "name": "propertyName",
            "in": "path",
            "required": true,
            "type": "string"
          }, {
            "name": "body",
            "in": "body",
            "required": true,
            "schema": {
              "type": "object",
              "properties": {
                "newName": {
                  "description": "The new name of the property.",
                  "type": "string"
                },
                "keywords": {
                  "$ref": "#/definitions/SemanticSchemaKeywords"
                }
              }
            }
          }
        ],
        "responses": {
          "200": {
            "description": "Changes applied."
          },
          "401": {
            "description": "Unauthorized or invalid credentials."
          },
          "403": {
            "description": "Could not find the Thing class or property."
          },
          "422": {
            "description": "Invalid update.",
            "schema": {
              "$ref": "#/definitions/ErrorResponse"
            }
          }
        }
      }
    },
    "/things": {
      "get": {
        "description": "Lists all Things in reverse order of creation, owned by the user that belongs to the used token.",
        "operationId": "weaviate.things.list",
        "parameters": [
          {
            "$ref": "#/parameters/CommonMaxResultsParameterQuery"
          },
          {
            "$ref": "#/parameters/CommonPageParameterQuery"
          }
        ],
        "responses": {
          "200": {
            "description": "Successful response.",
            "schema": {
              "$ref": "#/definitions/ThingsListResponse"
            }
          },
          "401": {
            "description": "Unauthorized or invalid credentials."
          },
          "403": {
            "description": "The used API-key has insufficient permissions."
          },
          "404": {
            "description": "Successful query result but no resource was found."
          }
        },
        "summary": "Get a list of Things related to this key.",
        "tags": [
          "things"
        ],
        "x-available-in-mqtt": false,
        "x-available-in-websocket": false
      },
      "post": {
        "description": "Registers a new Thing. Given meta-data and schema values are validated.",
        "operationId": "weaviate.things.create",
        "parameters": [
          {
            "in": "body",
            "name": "body",
            "required": true,
            "schema": {
              "type": "object",
              "properties": {
                "async": {
                  "type": "boolean",
                  "description": "If `async` is true, return a 202 with the new ID of the Thing. You will receive this response before the data is made persistent. If `async` is false, you will receive confirmation after the value is made persistent. The value of `async` defaults to false."
                },
                "thing": {
                  "$ref": "#/definitions/ThingCreate"
                }
              }
            }
          }
        ],
        "responses": {
          "200": {
            "description": "Thing created.",
            "schema": {
              "$ref": "#/definitions/ThingGetResponse"
            }
          },
          "202": {
            "description": "Successfully received.",
            "schema": {
              "$ref": "#/definitions/ThingGetResponse"
            }
          },
          "401": {
            "description": "Unauthorized or invalid credentials."
          },
          "403": {
            "description": "The used API-key has insufficient permissions."
          },
          "422": {
            "description": "Request body is well-formed (i.e., syntactically correct), but semantically erroneous. Are you sure the class is defined in the configuration file?",
            "schema": {
              "$ref": "#/definitions/ErrorResponse"
            }
          }
        },
        "summary": "Create a new Thing based on a Thing template related to this key.",
        "tags": [
          "things"
        ],
        "x-available-in-mqtt": false,
        "x-available-in-websocket": false
      }
    },
    "/things/validate": {
      "post": {
        "description": "Validate a Thing's schema and meta-data. It has to be based on a schema, which is related to the given Thing to be accepted by this validation.",
        "operationId": "weaviate.things.validate",
        "parameters": [
          {
            "in": "body",
            "name": "body",
            "required": true,
            "schema": {
              "$ref": "#/definitions/ThingCreate"
            }
          }
        ],
        "responses": {
          "200": {
            "description": "Successfully validated."
          },
          "401": {
            "description": "Unauthorized or invalid credentials."
          },
          "403": {
            "description": "The used API-key has insufficient permissions."
          },
          "422": {
            "description": "Request body is well-formed (i.e., syntactically correct), but semantically erroneous. Are you sure the class is defined in the configuration file?",
            "schema": {
              "$ref": "#/definitions/ErrorResponse"
            }
          }
        },
        "summary": "Validate Things schema.",
        "tags": [
          "things"
        ],
        "x-available-in-mqtt": false,
        "x-available-in-websocket": false
      }
    },
    "/things/{thingId}": {
      "delete": {
        "description": "Deletes a Thing from the system. All Actions pointing to this Thing, where the Thing is the object of the Action, are also being deleted.",
        "operationId": "weaviate.things.delete",
        "parameters": [
          {
            "description": "Unique ID of the Thing.",
            "format": "uuid",
            "in": "path",
            "name": "thingId",
            "required": true,
            "type": "string"
          }
        ],
        "responses": {
          "204": {
            "description": "Successfully deleted."
          },
          "401": {
            "description": "Unauthorized or invalid credentials."
          },
          "403": {
            "description": "The used API-key has insufficient permissions."
          },
          "404": {
            "description": "Successful query result but no resource was found."
          }
        },
        "summary": "Delete a Thing based on its UUID related to this key.",
        "tags": [
          "things"
        ],
        "x-available-in-mqtt": true,
        "x-available-in-websocket": true
      },
      "get": {
        "description": "Returns a particular Thing data.",
        "operationId": "weaviate.things.get",
        "parameters": [
          {
            "description": "Unique ID of the Thing.",
            "format": "uuid",
            "in": "path",
            "name": "thingId",
            "required": true,
            "type": "string"
          }
        ],
        "responses": {
          "200": {
            "description": "Successful response.",
            "schema": {
              "$ref": "#/definitions/ThingGetResponse"
            }
          },
          "401": {
            "description": "Unauthorized or invalid credentials."
          },
          "403": {
            "description": "The used API-key has insufficient permissions."
          },
          "404": {
            "description": "Successful query result but no resource was found."
          }
        },
        "summary": "Get a Thing based on its UUID related to this key.",
        "tags": [
          "things"
        ],
        "x-available-in-mqtt": false,
        "x-available-in-websocket": false
      },
      "patch": {
        "description": "Updates a Thing's data. This method supports patch semantics. Given meta-data and schema values are validated. LastUpdateTime is set to the time this function is called.",
        "operationId": "weaviate.things.patch",
        "parameters": [
          {
            "description": "Unique ID of the Thing.",
            "format": "uuid",
            "in": "path",
            "name": "thingId",
            "required": true,
            "type": "string"
          },
          {
            "description": "If `async` is true, return a 202 if the patch is accepted. You will receive this response before the data is made persistent. If `async` is false, you will receive confirmation after the update is made persistent. The value of `async` defaults to false.",
            "name": "async",
            "in": "query",
            "type": "boolean"
          },
          {
            "description": "JSONPatch document as defined by RFC 6902.",
            "in": "body",
            "name": "body",
            "required": true,
            "schema": {
              "items": {
                "$ref": "#/definitions/PatchDocument"
              },
              "type": "array"
            }
          }
        ],
        "responses": {
          "200": {
            "description": "Successfully applied.",
            "schema": {
              "$ref": "#/definitions/ThingGetResponse"
            }
          },
          "202": {
            "description": "Successfully received.",
            "schema": {
              "$ref": "#/definitions/ThingGetResponse"
            }
          },
          "400": {
            "description": "The patch-JSON is malformed."
          },
          "401": {
            "description": "Unauthorized or invalid credentials."
          },
          "403": {
            "description": "The used API-key has insufficient permissions."
          },
          "404": {
            "description": "Successful query result but no resource was found."
          },
          "422": {
            "description": "The patch-JSON is valid but unprocessable.",
            "schema": {
              "$ref": "#/definitions/ErrorResponse"
            }
          }
        },
        "summary": "Update a Thing based on its UUID (using patch semantics) related to this key.",
        "tags": [
          "things"
        ],
        "x-available-in-mqtt": false,
        "x-available-in-websocket": false
      },
      "put": {
        "description": "Updates a Thing's data. Given meta-data and schema values are validated. LastUpdateTime is set to the time this function is called.",
        "operationId": "weaviate.things.update",
        "parameters": [
          {
            "description": "Unique ID of the Thing.",
            "format": "uuid",
            "in": "path",
            "name": "thingId",
            "required": true,
            "type": "string"
          },
          {
            "in": "body",
            "name": "body",
            "required": true,
            "schema": {
              "$ref": "#/definitions/ThingUpdate"
            }
          }
        ],
        "responses": {
          "202": {
            "description": "Successfully received.",
            "schema": {
              "$ref": "#/definitions/ThingGetResponse"
            }
          },
          "401": {
            "description": "Unauthorized or invalid credentials."
          },
          "403": {
            "description": "The used API-key has insufficient permissions."
          },
          "404": {
            "description": "Successful query result but no resource was found."
          },
          "422": {
            "description": "Request body is well-formed (i.e., syntactically correct), but semantically erroneous. Are you sure the class is defined in the configuration file?",
            "schema": {
              "$ref": "#/definitions/ErrorResponse"
            }
          }
        },
        "summary": "Update a Thing based on its UUID related to this key.",
        "tags": [
          "things"
        ],
        "x-available-in-mqtt": false,
        "x-available-in-websocket": false
      }
    },
    "/things/{thingId}/history": {
      "get": {
        "description": "Returns a particular Thing's history.",
        "operationId": "weaviate.thing.history.get",
        "parameters": [
          {
            "description": "Unique ID of the Thing.",
            "format": "uuid",
            "in": "path",
            "name": "thingId",
            "required": true,
            "type": "string"
          }
        ],
        "responses": {
          "200": {
            "description": "Successful response.",
            "schema": {
              "$ref": "#/definitions/ThingGetHistoryResponse"
            }
          },
          "401": {
            "description": "Unauthorized or invalid credentials."
          },
          "403": {
            "description": "The used API-key has insufficient permissions."
          },
          "404": {
            "description": "Successful query result but no resource was found."
          },
          "501": {
            "description": "Not (yet) implemented."
          }
        },
        "summary": "Get a Thing's history based on its UUID related to this key.",
        "tags": [
          "things"
        ],
        "x-available-in-mqtt": false,
        "x-available-in-websocket": false
      }
    },
    "/things/{thingId}/properties/{propertyName}": {
      "post": {
        "description": "Add a single reference to a class-property when cardinality is set to 'hasMany'.",
        "operationId": "weaviate.things.properties.create",
        "parameters": [
          {
            "description": "Unique ID of the Thing.",
            "format": "uuid",
            "in": "path",
            "name": "thingId",
            "required": true,
            "type": "string"
          },
          {
            "description": "Unique name of the property related to the Thing.",
            "in": "path",
            "name": "propertyName",
            "required": true,
            "type": "string"
          },
          {
            "in": "body",
            "name": "body",
            "required": true,
            "schema": {
              "$ref": "#/definitions/SingleRef"
            }
          }
        ],
        "responses": {
          "200": {
            "description": "Successfully added the reference."
          },
          "401": {
            "description": "Unauthorized or invalid credentials."
          },
          "403": {
            "description": "The used API-key has insufficient permissions."
          },
          "422": {
            "description": "Request body is well-formed (i.e., syntactically correct), but semantically erroneous. Are you sure the property exists or that it is a class?",
            "schema": {
              "$ref": "#/definitions/ErrorResponse"
            }
          }
        },
        "summary": "Add a single reference to a class-property when cardinality is set to 'hasMany'.",
        "tags": [
          "things"
        ],
        "x-available-in-mqtt": false,
        "x-available-in-websocket": false
      },
      "put": {
        "description": "Replace all references to a class-property.",
        "operationId": "weaviate.things.properties.update",
        "parameters": [
          {
            "description": "Unique ID of the Thing.",
            "format": "uuid",
            "in": "path",
            "name": "thingId",
            "required": true,
            "type": "string"
          },
          {
            "description": "Unique name of the property related to the Thing.",
            "in": "path",
            "name": "propertyName",
            "required": true,
            "type": "string"
          },
          {
            "in": "body",
            "name": "body",
            "required": true,
            "schema": {
              "$ref": "#/definitions/MultipleRef"
            }
          }
        ],
        "responses": {
          "200": {
            "description": "Successfully replaced all the references (success is based on the behavior of the datastore)."
          },
          "401": {
            "description": "Unauthorized or invalid credentials."
          },
          "403": {
            "description": "The used API-key has insufficient permissions."
          },
          "422": {
            "description": "Request body is well-formed (i.e., syntactically correct), but semantically erroneous. Are you sure the property exists or that it is a class?",
            "schema": {
              "$ref": "#/definitions/ErrorResponse"
            }
          }
        },
        "summary": "Replace all references to a class-property.",
        "tags": [
          "things"
        ],
        "x-available-in-mqtt": false,
        "x-available-in-websocket": false
      },
      "delete": {
        "description": "Delete the single reference that is given in the body from the list of references that this property has.",
        "operationId": "weaviate.things.properties.delete",
        "parameters": [
          {
            "description": "Unique ID of the Thing.",
            "format": "uuid",
            "in": "path",
            "name": "thingId",
            "required": true,
            "type": "string"
          },
          {
            "description": "Unique name of the property related to the Thing.",
            "in": "path",
            "name": "propertyName",
            "required": true,
            "type": "string"
          },
          {
            "in": "body",
            "name": "body",
            "required": true,
            "schema": {
              "$ref": "#/definitions/SingleRef"
            }
          }
        ],
        "responses": {
          "204": {
            "description": "Successfully deleted."
          },
          "401": {
            "description": "Unauthorized or invalid credentials."
          },
          "403": {
            "description": "The used API-key has insufficient permissions."
          },
          "404": {
            "description": "Successful query result but no resource was found.",
            "schema": {
              "$ref": "#/definitions/ErrorResponse"
            }
          }
        },
        "summary": "Delete the single reference that is given in the body from the list of references that this property has.",
        "tags": [
          "things"
        ],
        "x-available-in-mqtt": false,
        "x-available-in-websocket": false
      }
    }
  },
  "produces": [
    "application/json"
  ],
  "schemes": [
    "https"
  ],
  "security": [
    {
      "apiKey": [],
      "apiToken": []
    }
  ],
  "securityDefinitions": {
    "apiKey": {
      "in": "header",
      "name": "X-API-KEY",
      "type": "apiKey"
    },
    "apiToken": {
      "in": "header",
      "name": "X-API-TOKEN",
      "type": "apiKey"
    }
  },
  "swagger": "2.0",
  "tags": [
    {
      "name": "actions"
    },
    {
      "name": "batching",
      "description": "These operations allow to execute batch requests for Things and Actions. Mostly used for importing large datasets."
    },
    {
      "name": "graphql"
    },
    {
      "name": "keys"
    },
    {
      "name": "meta"
    },
    {
      "name": "P2P"
    },
    {
      "name": "things"
    },
    {
      "name": "schema",
      "description": "These operations enable manipulation of the schema in Weaviate schema."
    }
  ]
}
=======
{
  "basePath": "/weaviate/v1",
  "consumes": [
    "application/json"
  ],
  "definitions": {
    "Action": {
      "allOf": [
        {
          "$ref": "#/definitions/ActionCreate"
        },
        {
          "properties": {
            "creationTimeUnix": {
              "description": "Timestamp of creation of this action in milliseconds since epoch UTC.",
              "format": "int64",
              "type": "integer"
            },
            "key": {
              "$ref": "#/definitions/SingleRef"
            },
            "lastUpdateTimeUnix": {
              "description": "Timestamp since epoch of last update made to the action.",
              "format": "int64",
              "type": "integer"
            }
          },
          "type": "object"
        }
      ],
      "type": "object"
    },
    "ActionCreate": {
      "properties": {
        "@class": {
          "description": "Type of the Action, defined in the schema.",
          "type": "string"
        },
        "@context": {
          "description": "Available context schema.",
          "type": "string"
        },
        "schema": {
          "$ref": "#/definitions/Schema"
        }
      },
      "type": "object"
    },
    "ActionGetHistoryResponse": {
      "allOf": [
        {
          "$ref": "#/definitions/ActionHistory"
        },
        {
          "properties": {
            "actionId": {
              "format": "uuid",
              "type": "string"
            }
          },
          "type": "object"
        }
      ]
    },
    "ActionGetResponse": {
      "allOf": [
        {
          "$ref": "#/definitions/Action"
        },
        {
          "properties": {
            "actionId": {
              "description": "ID of the action.",
              "format": "uuid",
              "type": "string"
            }
          }
        }
      ],
      "type": "object"
    },
    "ActionHistory": {
      "properties": {
        "deleted": {
          "description": "Indication whether the action is deleted",
          "type": "boolean"
        },
        "key": {
          "$ref": "#/definitions/SingleRef"
        },
        "propertyHistory": {
          "description": "An array with the history of the action.",
          "items": {
            "$ref": "#/definitions/ActionHistoryObject"
          },
          "type": "array"
        }
      },
      "type": "object"
    },
    "ActionHistoryObject": {
      "allOf": [
        {
          "$ref": "#/definitions/ActionCreate"
        },
        {
          "properties": {
            "creationTimeUnix": {
              "description": "Timestamp of creation of this action history in milliseconds since epoch UTC.",
              "format": "int64",
              "type": "integer"
            }
          },
          "type": "object"
        }
      ]
    },
    "ActionUpdate": {
      "allOf": [
        {
          "$ref": "#/definitions/Action"
        },
        {
          "type": "object"
        }
      ]
    },
    "ActionValidate": {
      "allOf": [
        {
          "$ref": "#/definitions/ActionCreate"
        }
      ],
      "type": "object"
    },
    "ActionsListResponse": {
      "description": "List of actions.",
      "properties": {
        "actions": {
          "description": "The actual list of actions.",
          "items": {
            "$ref": "#/definitions/ActionGetResponse"
          },
          "type": "array"
        },
        "totalResults": {
          "description": "The total number of actions for the query. The number of items in a response may be smaller due to paging.",
          "format": "int64",
          "type": "integer"
        }
      },
      "type": "object"
    },
    "ErrorResponse": {
      "description": "An error response given by Weaviate end-points.",
      "properties": {
        "error": {
          "items": {
            "properties": {
              "message": {
                "type": "string"
              }
            },
            "type": "object"
          },
          "type": "array"
        }
      },
      "type": "object"
    },
    "GraphQLError": {
      "description": "Error messages responded only if error exists.",
      "properties": {
        "locations": {
          "items": {
            "properties": {
              "column": {
                "format": "int64",
                "type": "integer"
              },
              "line": {
                "format": "int64",
                "type": "integer"
              }
            },
            "type": "object"
          },
          "type": "array"
        },
        "message": {
          "type": "string"
        },
        "path": {
          "items": {
            "type": "string"
          },
          "type": "array"
        }
      }
    },
    "GraphQLQuery": {
      "description": "GraphQL query based on: http://facebook.github.io/graphql/",
      "properties": {
        "operationName": {
          "description": "Name of the operation if multiple exist in query.",
          "type": "string"
        },
        "query": {
          "description": "Query based on GraphQL syntax",
          "type": "string"
        },
        "variables": {
          "description": "Additional variables for the query.",
          "type": "object"
        }
      },
      "type": "object"
    },
    "GraphQLResponse": {
      "description": "GraphQL based repsonse: http://facebook.github.io/graphql/",
      "properties": {
        "data": {
          "additionalProperties": {
            "$ref": "#/definitions/JsonObject"
          },
          "description": "GraphQL data object",
          "type": "object"
        },
        "errors": {
          "description": "Array with errors",
          "items": {
            "$ref": "#/definitions/GraphQLError"
          },
          "type": "array"
        }
      }
    },
    "JsonObject": {
      "description": "JSON object value.",
      "type": "object"
    },
    "Key": {
      "allOf": [
        {
          "$ref": "#/definitions/KeyCreate"
        },
        {
          "properties": {
            "parent": {
              "$ref": "#/definitions/SingleRef"
            }
          }
        }
      ]
    },
    "KeyChildrenGetResponse": {
      "properties": {
        "children": {
          "$ref": "#/definitions/MultipleRef"
        }
      }
    },
    "KeyCreate": {
      "properties": {
        "delete": {
          "description": "Is user allowed to delete.",
          "type": "boolean"
        },
        "email": {
          "description": "Email associated with this account.",
          "type": "string"
        },
        "execute": {
          "description": "Is user allowed to execute.",
          "type": "boolean"
        },
        "ipOrigin": {
          "description": "Origin of the IP using CIDR notation.",
          "items": {
            "type": "string"
          },
          "type": "array"
        },
        "isRoot": {
          "description": "Shows if key is root key",
          "type": "boolean",
          "default": false
        },
        "keyExpiresUnix": {
          "description": "Time as Unix timestamp that the key expires. Set to 0 for never.",
          "format": "int64",
          "type": "integer"
        },
        "read": {
          "description": "Is user allowed to read.",
          "type": "boolean"
        },
        "write": {
          "description": "Is user allowed to write.",
          "type": "boolean"
        }
      }
    },
    "KeyGetResponse": {
      "allOf": [
        {
          "$ref": "#/definitions/Key"
        },
        {
          "properties": {
            "keyId": {
              "description": "Id of the key.",
              "format": "uuid",
              "type": "string"
            }
          }
        }
      ]
    },
    "KeyTokenGetResponse": {
      "allOf": [
        {
          "$ref": "#/definitions/KeyGetResponse"
        },
        {
          "properties": {
            "token": {
              "description": "Key for user to use.",
              "format": "uuid",
              "type": "string"
            }
          }
        }
      ]
    },
    "Meta": {
      "description": "Contains meta information of the current Weaviate instance.",
      "properties": {
        "actionsSchema": {
          "$ref": "#/definitions/SemanticSchema"
        },
        "hostname": {
          "description": "The url of the host",
          "format": "url",
          "type": "string"
        },
        "thingsSchema": {
          "$ref": "#/definitions/SemanticSchema"
        }
      },
      "type": "object"
    },
    "MultipleRef": {
      "description": "Multiple instances of references to other objects.",
      "items": {
        "$ref": "#/definitions/SingleRef"
      },
      "type": "array"
    },
    "PatchDocument": {
      "description": "A JSONPatch document as defined by RFC 6902.",
      "properties": {
        "from": {
          "description": "A string containing a JSON Pointer value.",
          "type": "string"
        },
        "op": {
          "description": "The operation to be performed.",
          "enum": [
            "add",
            "remove",
            "replace",
            "move",
            "copy",
            "test"
          ],
          "type": "string"
        },
        "path": {
          "description": "A JSON-Pointer.",
          "type": "string"
        },
        "value": {
          "description": "The value to be used within the operations.",
          "type": "object"
        }
      },
      "required": [
        "op",
        "path"
      ]
    },
    "PeerUpdate": {
      "description": "A single peer in the network",
      "properties": {
        "id": {
          "description": "The session ID of the peer",
          "type": "string",
          "format": "uuid"
        },
        "name": {
          "description": "Human readable name",
          "type": "string"
        },
        "uri": {
          "description": "The location where the peer is exposed to the internet",
          "type": "string",
          "format": "uri"
        }
      }
    },
    "PeerUpdateList": {
      "description": "Lisf of known peers",
      "items": {
        "$ref": "#/definitions/PeerUpdate"
      },
      "type": "array"
    },
    "Schema": {
      "description": "This is an open object, with OpenAPI Specification 3.0 this will be more detailed. See Weaviate docs for more info. In the future this will become a key/value OR a SingleRef definition",
      "type": "object"
    },
    "SchemaHistory": {
      "description": "This is an open object, with OpenAPI Specification 3.0 this will be more detailed. See Weaviate docs for more info. In the future this will become a key/value OR a SingleRef definition",
      "type": "object"
    },
    "SemanticSchema": {
      "description": "Definitions of semantic schemas (also see: https://github.com/creativesoftwarefdn/weaviate-semantic-schemas)",
      "properties": {
        "@context": {
          "description": "URL of the context",
          "format": "uri",
          "type": "string"
        },
        "classes": {
          "description": "Semantic classes that are available.",
          "items": {
            "$ref": "#/definitions/SemanticSchemaClass"
          },
          "type": "array"
        },
        "maintainer": {
          "description": "Email of the maintainer.",
          "format": "email",
          "type": "string"
        },
        "name": {
          "description": "Name of the schema",
          "type": "string"
        },
        "type": {
          "description": "Type of schema, should be \"thing\" or \"action\".",
          "enum": [
            "thing",
            "action"
          ],
          "type": "string"
        }
      },
      "type": "object"
    },
    "SemanticSchemaClass": {
      "properties": {
        "class": {
          "description": "Name of the class as URI relative to the schema URL.",
          "type": "string"
        },
        "keywords": {
          "$ref": "#/definitions/SemanticSchemaKeywords"
        },
        "description": {
          "description": "Description of the class",
          "type": "string"
        },
        "properties": {
          "description": "The properties of the class.",
          "items": {
            "$ref": "#/definitions/SemanticSchemaClassProperty"
          },
          "type": "array"
        }
      },
      "type": "object"
    },
    "SemanticSchemaKeywords": {
      "description": "Describes a class or property using multiple weighted other words",
      "type": "array",
      "items": {
        "type": "object",
        "properties": {
          "keyword": {
            "type": "string"
          },
          "weight": {
            "type": "number",
            "format": "float"
          }
        }
      }
    },
    "SemanticSchemaClassProperty": {
      "properties": {
        "@dataType": {
          "description": "Can be a reference ($cref) to another type when starts with a capital (for example Person) otherwise \"string\" or \"int\".",
          "items": {
            "type": "string"
          },
          "type": "array"
        },
        "cardinality": {
          "description": "The cardinality of this property. If you want to store more than one value in a property, set this to 'many'. Defaults to 'atMostOne'. Note that by default properties can be empty in Weaviate.",
          "type": "string",
          "enum": [
            "atMostOne",
            "many"
          ],
          "default": "atMostOne"
        },
        "description": {
          "description": "Description of the property",
          "type": "string"
        },
        "name": {
          "description": "Name of the property as URI relative to the schema URL.",
          "type": "string"
        },
        "keywords": {
          "$ref": "#/definitions/SemanticSchemaKeywords"
        }
      },
      "type": "object"
    },
    "SingleRef": {
      "properties": {
        "$cref": {
          "description": "Location of the cross reference.",
          "format": "uuid",
          "type": "string"
        },
        "locationUrl": {
          "default": "http://localhost/",
          "description": "url of location. http://localhost means this database. This option can be used to refer to other databases.",
          "format": "url",
          "type": "string"
        },
        "type": {
          "description": "Type should be Thing, Action or Key",
          "enum": [
            "Thing",
            "Action",
            "Key"
          ],
          "type": "string"
        }
      }
    },
    "Thing": {
      "allOf": [
        {
          "$ref": "#/definitions/ThingCreate"
        },
        {
          "properties": {
            "creationTimeUnix": {
              "description": "Timestamp of creation of this thing in milliseconds since epoch UTC.",
              "format": "int64",
              "type": "integer"
            },
            "key": {
              "$ref": "#/definitions/SingleRef"
            },
            "lastUpdateTimeUnix": {
              "description": "Timestamp of the last thing update in milliseconds since epoch UTC.",
              "format": "int64",
              "type": "integer"
            }
          },
          "type": "object"
        }
      ]
    },
    "ThingCreate": {
      "properties": {
        "@class": {
          "description": "Class of the Thing, defined in the schema.",
          "type": "string"
        },
        "@context": {
          "description": "Available context schema.",
          "type": "string"
        },
        "schema": {
          "$ref": "#/definitions/Schema"
        }
      },
      "type": "object"
    },
    "ThingGetHistoryResponse": {
      "allOf": [
        {
          "$ref": "#/definitions/ThingHistory"
        },
        {
          "properties": {
            "thingId": {
              "format": "uuid",
              "type": "string"
            }
          },
          "type": "object"
        }
      ]
    },
    "ThingGetResponse": {
      "allOf": [
        {
          "$ref": "#/definitions/Thing"
        },
        {
          "properties": {
            "thingId": {
              "format": "uuid",
              "type": "string"
            }
          },
          "type": "object"
        }
      ]
    },
    "ThingHistory": {
      "properties": {
        "deleted": {
          "description": "Indication whether the action is deleted",
          "type": "boolean"
        },
        "key": {
          "$ref": "#/definitions/SingleRef"
        },
        "propertyHistory": {
          "description": "An array with the history of the things.",
          "items": {
            "$ref": "#/definitions/ThingHistoryObject"
          },
          "type": "array"
        }
      },
      "type": "object"
    },
    "ThingHistoryObject": {
      "allOf": [
        {
          "$ref": "#/definitions/ThingCreate"
        },
        {
          "properties": {
            "creationTimeUnix": {
              "description": "Timestamp of creation of this thing history in milliseconds since epoch UTC.",
              "format": "int64",
              "type": "integer"
            }
          },
          "type": "object"
        }
      ]
    },
    "ThingUpdate": {
      "allOf": [
        {
          "$ref": "#/definitions/Thing"
        },
        {
          "type": "object"
        }
      ]
    },
    "ThingsListResponse": {
      "description": "List of things.",
      "properties": {
        "things": {
          "description": "The actual list of things.",
          "items": {
            "$ref": "#/definitions/ThingGetResponse"
          },
          "type": "array"
        },
        "totalResults": {
          "description": "The total number of things for the query. The number of items in a response may be smaller due to paging.",
          "format": "int64",
          "type": "integer"
        }
      },
      "type": "object"
    },
    "VectorBasedQuestion": {
      "description": "receive question based on array of classes, properties and values.",
      "type": "array",
      "items": {
        "type": "object",
        "properties": {
          "classVectors": {
            "description": "Vectorized classname.",
            "type": "array",
            "items": {
              "type": "number",
              "format": "float"
            },
            "minItems": 300,
            "maxItems": 300
          },
          "classProps": {
            "description": "Vectorized properties.",
            "type": "array",
            "items": {
              "type": "object",
              "properties": {
                "propsVectors": {
                  "type": "array",
                  "items": {
                    "type": "number",
                    "format": "float"
                  }
                },
                "value": {
                  "description": "String with valuename.",
                  "type": "string"
                }
              }
            },
            "minItems": 300,
            "maxItems": 300
          }
        }
      }
    }
  },
  "externalDocs": {
    "url": "https://github.com/creativesoftwarefdn/weaviate"
  },
  "info": {
    "contact": {
      "email": "hello@creativesoftwarefdn.org",
      "name": "Weaviate",
      "url": "https://github.com/creativesoftwarefdn"
    },
    "description": "Decentralised Knowledge Graph",
    "title": "Weaviate - Decentralised Knowledge Graph",
    "version": "0.10.5"
  },
  "parameters": {
    "CommonMaxResultsParameterQuery": {
      "description": "The maximum number of items to be returned per page. Default value is set in Weaviate config.",
      "format": "int64",
      "in": "query",
      "name": "maxResults",
      "required": false,
      "type": "integer"
    },
    "CommonPageParameterQuery": {
      "description": "The page number of the items to be returned.",
      "format": "int64",
      "in": "query",
      "name": "page",
      "required": false,
      "type": "integer"
    }
  },
  "paths": {
    "/actions": {
      "get": {
        "description": "Lists all actions in reverse order of creation, owned by the user that belongs to the used token.",
        "operationId": "weaviate.actions.list",
        "parameters": [
          {
            "$ref": "#/parameters/CommonMaxResultsParameterQuery"
          },
          {
            "$ref": "#/parameters/CommonPageParameterQuery"
          }
        ],
        "responses": {
          "200": {
            "description": "Successful response.",
            "schema": {
              "$ref": "#/definitions/ActionsListResponse"
            }
          },
          "401": {
            "description": "Unauthorized or invalid credentials."
          },
          "403": {
            "description": "The used API-key has insufficient permissions."
          },
          "404": {
            "description": "Successful query result but no resource was found."
          }
        },
        "summary": "Get a list of actionsrelated to this key.",
        "tags": [
          "actions"
        ],
        "x-available-in-mqtt": false,
        "x-available-in-websocket": false
      },
      "post": {
        "description": "Registers a new action. Given meta-data and schema values are validated.",
        "operationId": "weaviate.actions.create",
        "parameters": [
          {
            "in": "body",
            "name": "body",
            "required": true,
            "schema": {
              "type": "object",
              "properties": {
                "action": {
                  "$ref": "#/definitions/ActionCreate"
                },
                "async": {
                  "type": "boolean",
                  "description": "If `async` is true, return a 202 with the new ID of the Action. You will receive this response before the data is persisted. If `async` is false, you will receive confirmation after the value is persisted. The value of `async` defaults to false."
                }
              }
            }
          }
        ],
        "responses": {
          "200": {
            "description": "Action created",
            "schema": {
              "$ref": "#/definitions/ActionGetResponse"
            }
          },
          "202": {
            "description": "Successfully received. No guarantees are made that the Action is persisted.",
            "schema": {
              "$ref": "#/definitions/ActionGetResponse"
            }
          },
          "401": {
            "description": "Unauthorized or invalid credentials."
          },
          "403": {
            "description": "The used API-key has insufficient permissions."
          },
          "422": {
            "description": "Request body contains well-formed (i.e., syntactically correct), but semantically erroneous. Are you sure the class is defined in the configuration file?",
            "schema": {
              "$ref": "#/definitions/ErrorResponse"
            }
          }
        },
        "summary": "Create actions between two things (object and subject).",
        "tags": [
          "actions"
        ],
        "x-available-in-mqtt": false,
        "x-available-in-websocket": false
      }
    },
    "/actions/validate": {
      "post": {
        "description": "Validate an action's schema and meta-data. It has to be based on a schema, which is related to the given action to be accepted by this validation.",
        "operationId": "weaviate.actions.validate",
        "parameters": [
          {
            "in": "body",
            "name": "body",
            "required": true,
            "schema": {
              "$ref": "#/definitions/ActionValidate"
            }
          }
        ],
        "responses": {
          "200": {
            "description": "Successful validated."
          },
          "401": {
            "description": "Unauthorized or invalid credentials."
          },
          "403": {
            "description": "The used API-key has insufficient permissions."
          },
          "422": {
            "description": "Request body contains well-formed (i.e., syntactically correct), but semantically erroneous. Are you sure the class is defined in the configuration file?",
            "schema": {
              "$ref": "#/definitions/ErrorResponse"
            }
          }
        },
        "summary": "Validate an action based on a schema.",
        "tags": [
          "actions"
        ],
        "x-available-in-mqtt": false,
        "x-available-in-websocket": false
      }
    },
    "/actions/{actionId}": {
      "delete": {
        "description": "Deletes an action from the system.",
        "operationId": "weaviate.actions.delete",
        "parameters": [
          {
            "description": "Unique ID of the thing.",
            "format": "uuid",
            "in": "path",
            "name": "actionId",
            "required": true,
            "type": "string"
          }
        ],
        "responses": {
          "204": {
            "description": "Successful deleted."
          },
          "401": {
            "description": "Unauthorized or invalid credentials."
          },
          "403": {
            "description": "The used API-key has insufficient permissions."
          },
          "404": {
            "description": "Successful query result but no resource was found."
          }
        },
        "summary": "Delete an action based on its uuid related to this key.",
        "tags": [
          "actions"
        ],
        "x-available-in-mqtt": true,
        "x-available-in-websocket": true
      },
      "get": {
        "description": "Lists actions.",
        "operationId": "weaviate.actions.get",
        "parameters": [
          {
            "description": "Unique ID of the action.",
            "format": "uuid",
            "in": "path",
            "name": "actionId",
            "required": true,
            "type": "string"
          }
        ],
        "responses": {
          "200": {
            "description": "Successful response.",
            "schema": {
              "$ref": "#/definitions/ActionGetResponse"
            }
          },
          "401": {
            "description": "Unauthorized or invalid credentials."
          },
          "403": {
            "description": "The used API-key has insufficient permissions."
          },
          "404": {
            "description": "Successful query result but no resource was found."
          }
        },
        "summary": "Get a specific action based on its uuid and a thing uuid related to this key. Also available as Websocket bus.",
        "tags": [
          "actions"
        ],
        "x-available-in-mqtt": false,
        "x-available-in-websocket": false
      },
      "patch": {
        "description": "Updates an action. This method supports patch semantics. Given meta-data and schema values are validated. LastUpdateTime is set to the time this function is called.",
        "operationId": "weaviate.actions.patch",
        "parameters": [
          {
            "description": "Unique ID of the action.",
            "format": "uuid",
            "in": "path",
            "name": "actionId",
            "required": true,
            "type": "string"
          },
          {
            "description": "If `async` is true, return a 202 if the patch is accepted. You will receive this response before the data is persisted. If `async` is false, you will receive confirmation after the update is persisted. The value of `async` defaults to false.",
            "name": "async",
            "in": "query",
            "type": "boolean"
          },
          {
            "description": "JSONPatch document as defined by RFC 6902.",
            "in": "body",
            "name": "body",
            "required": true,
            "schema": {
              "items": {
                "$ref": "#/definitions/PatchDocument"
              },
              "type": "array"
            }
          }
        ],
        "responses": {
          "200": {
            "description": "Successfully applied.",
            "schema": {
              "$ref": "#/definitions/ActionGetResponse"
            }
          },
          "202": {
            "description": "Successfully received.",
            "schema": {
              "$ref": "#/definitions/ActionGetResponse"
            }
          },
          "400": {
            "description": "The patch-JSON is malformed."
          },
          "401": {
            "description": "Unauthorized or invalid credentials."
          },
          "403": {
            "description": "The used API-key has insufficient permissions."
          },
          "404": {
            "description": "Successful query result but no resource was found."
          },
          "422": {
            "description": "The patch-JSON is valid but unprocessable.",
            "schema": {
              "$ref": "#/definitions/ErrorResponse"
            }
          }
        },
        "summary": "Update an action based on its uuid (using patch semantics) related to this key.",
        "tags": [
          "actions"
        ],
        "x-available-in-mqtt": false,
        "x-available-in-websocket": false
      },
      "put": {
        "description": "Updates an action's data. Given meta-data and schema values are validated. LastUpdateTime is set to the time this function is called.",
        "operationId": "weaviate.action.update",
        "parameters": [
          {
            "description": "Unique ID of the action.",
            "format": "uuid",
            "in": "path",
            "name": "actionId",
            "required": true,
            "type": "string"
          },
          {
            "in": "body",
            "name": "body",
            "required": true,
            "schema": {
              "$ref": "#/definitions/ActionUpdate"
            }
          }
        ],
        "responses": {
          "202": {
            "description": "Successfully received.",
            "schema": {
              "$ref": "#/definitions/ActionGetResponse"
            }
          },
          "401": {
            "description": "Unauthorized or invalid credentials."
          },
          "403": {
            "description": "The used API-key has insufficient permissions."
          },
          "404": {
            "description": "Successful query result but no resource was found."
          },
          "422": {
            "description": "Request body contains well-formed (i.e., syntactically correct), but semantically erroneous. Are you sure the class is defined in the configuration file?",
            "schema": {
              "$ref": "#/definitions/ErrorResponse"
            }
          }
        },
        "summary": "Update an action based on its uuid related to this key.",
        "tags": [
          "actions"
        ],
        "x-available-in-mqtt": false,
        "x-available-in-websocket": false
      }
    },
    "/actions/{actionId}/history": {
      "get": {
        "description": "Returns a particular action history.",
        "operationId": "weaviate.action.history.get",
        "parameters": [
          {
            "description": "Unique ID of the action.",
            "format": "uuid",
            "in": "path",
            "name": "actionId",
            "required": true,
            "type": "string"
          }
        ],
        "responses": {
          "200": {
            "description": "Successful response.",
            "schema": {
              "$ref": "#/definitions/ActionGetHistoryResponse"
            }
          },
          "401": {
            "description": "Unauthorized or invalid credentials."
          },
          "403": {
            "description": "The used API-key has insufficient permissions."
          },
          "404": {
            "description": "Successful query result but no resource was found."
          },
          "501": {
            "description": "Not (yet) implemented."
          }
        },
        "summary": "Get a action's history based on its uuid related to this key.",
        "tags": [
          "actions"
        ],
        "x-available-in-mqtt": false,
        "x-available-in-websocket": false
      }
    },
    "/actions/{actionId}/properties/{propertyName}": {
      "post": {
        "description": "Add a single reference to a class-property when cardinality is set to 'hasMany'.",
        "operationId": "weaviate.actions.properties.create",
        "parameters": [
          {
            "description": "Unique ID of the action.",
            "format": "uuid",
            "in": "path",
            "name": "actionId",
            "required": true,
            "type": "string"
          },
          {
            "description": "Unique name of the property related to the action.",
            "in": "path",
            "name": "propertyName",
            "required": true,
            "type": "string"
          },
          {
            "in": "body",
            "name": "body",
            "required": true,
            "schema": {
              "$ref": "#/definitions/SingleRef"
            }
          }
        ],
        "responses": {
          "200": {
            "description": "Successfully added the refference."
          },
          "401": {
            "description": "Unauthorized or invalid credentials."
          },
          "403": {
            "description": "The used API-key has insufficient permissions."
          },
          "422": {
            "description": "Request body contains well-formed (i.e., syntactically correct), but semantically erroneous. Are you sure the property exists or that it is a class?",
            "schema": {
              "$ref": "#/definitions/ErrorResponse"
            }
          }
        },
        "summary": "Add a single reference to a class-property when cardinality is set to 'hasMany'.",
        "tags": [
          "actions"
        ],
        "x-available-in-mqtt": false,
        "x-available-in-websocket": false
      },
      "put": {
        "description": "Replace all references to a class-property.",
        "operationId": "weaviate.actions.properties.update",
        "parameters": [
          {
            "description": "Unique ID of the action.",
            "format": "uuid",
            "in": "path",
            "name": "actionId",
            "required": true,
            "type": "string"
          },
          {
            "description": "Unique name of the property related to the action.",
            "in": "path",
            "name": "propertyName",
            "required": true,
            "type": "string"
          },
          {
            "in": "body",
            "name": "body",
            "required": true,
            "schema": {
              "$ref": "#/definitions/MultipleRef"
            }
          }
        ],
        "responses": {
          "200": {
            "description": "Successfully replaced all the refferences."
          },
          "401": {
            "description": "Unauthorized or invalid credentials."
          },
          "403": {
            "description": "The used API-key has insufficient permissions."
          },
          "422": {
            "description": "Request body contains well-formed (i.e., syntactically correct), but semantically erroneous. Are you sure the property exists or that it is a class?",
            "schema": {
              "$ref": "#/definitions/ErrorResponse"
            }
          }
        },
        "summary": "Replace all references to a class-property.",
        "tags": [
          "actions"
        ],
        "x-available-in-mqtt": false,
        "x-available-in-websocket": false
      },
      "delete": {
        "description": "Delete the single reference that is given in the body from the list of references that this property has.",
        "operationId": "weaviate.actions.properties.delete",
        "parameters": [
          {
            "description": "Unique ID of the action.",
            "format": "uuid",
            "in": "path",
            "name": "actionId",
            "required": true,
            "type": "string"
          },
          {
            "description": "Unique name of the property related to the action.",
            "in": "path",
            "name": "propertyName",
            "required": true,
            "type": "string"
          },
          {
            "in": "body",
            "name": "body",
            "required": true,
            "schema": {
              "$ref": "#/definitions/SingleRef"
            }
          }
        ],
        "responses": {
          "204": {
            "description": "Successful deleted."
          },
          "401": {
            "description": "Unauthorized or invalid credentials."
          },
          "403": {
            "description": "The used API-key has insufficient permissions."
          },
          "404": {
            "description": "Successful query result but no resource was found.",
            "schema": {
              "$ref": "#/definitions/ErrorResponse"
            }
          }
        },
        "summary": "Delete the single reference that is given in the body from the list of references that this property has.",
        "tags": [
          "actions"
        ],
        "x-available-in-mqtt": false,
        "x-available-in-websocket": false
      }
    },
    "/graphql": {
      "post": {
        "description": "Get an object based on GraphQL",
        "operationId": "weaviate.graphql.post",
        "parameters": [
          {
            "description": "The GraphQL query request parameters.",
            "in": "body",
            "name": "body",
            "required": true,
            "schema": {
              "$ref": "#/definitions/GraphQLQuery"
            }
          }
        ],
        "responses": {
          "200": {
            "description": "Succesful query (with select).",
            "schema": {
              "$ref": "#/definitions/GraphQLResponse"
            }
          },
          "401": {
            "description": "Unauthorized or invalid credentials."
          },
          "403": {
            "description": "The used API-key has insufficient permissions."
          },
          "422": {
            "description": "Request body contains well-formed (i.e., syntactically correct), but semantically erroneous. Are you sure the class is defined in the configuration file?",
            "schema": {
              "$ref": "#/definitions/ErrorResponse"
            }
          }
        },
        "summary": "Get a response based on GraphQL",
        "tags": [
          "graphql"
        ],
        "x-available-in-mqtt": false,
        "x-available-in-websocket": false
      }
    },
    "/keys": {
      "post": {
        "description": "Creates a new key. Input expiration date is validated on being in the future and not longer than parent expiration date.",
        "operationId": "weaviate.key.create",
        "parameters": [
          {
            "in": "body",
            "name": "body",
            "required": true,
            "schema": {
              "$ref": "#/definitions/KeyCreate"
            }
          }
        ],
        "responses": {
          "200": {
            "description": "Successfully created.",
            "schema": {
              "$ref": "#/definitions/KeyTokenGetResponse"
            }
          },
          "401": {
            "description": "Unauthorized or invalid credentials."
          },
          "422": {
            "description": "Request body contains well-formed (i.e., syntactically correct), but semantically erroneous. Are you sure the class is defined in the configuration file?",
            "schema": {
              "$ref": "#/definitions/ErrorResponse"
            }
          }
        },
        "summary": "Create a new key related to this key.",
        "tags": [
          "keys"
        ],
        "x-available-in-mqtt": false,
        "x-available-in-websocket": false
      }
    },
    "/keys/me": {
      "get": {
        "description": "Get the key-information of the key used.",
        "operationId": "weaviate.keys.me.get",
        "responses": {
          "200": {
            "description": "Successful response.",
            "schema": {
              "$ref": "#/definitions/KeyGetResponse"
            }
          },
          "401": {
            "description": "Unauthorized or invalid credentials."
          },
          "404": {
            "description": "Successful query result but no resource was found."
          }
        },
        "summary": "Get a key based on the key used to do the request.",
        "tags": [
          "keys"
        ],
        "x-available-in-mqtt": false,
        "x-available-in-websocket": false
      }
    },
    "/keys/me/children": {
      "get": {
        "description": "Get children of used key, only one step deep. A child can have children of its own.",
        "operationId": "weaviate.keys.me.children.get",
        "responses": {
          "200": {
            "description": "Successful response.",
            "schema": {
              "$ref": "#/definitions/KeyChildrenGetResponse"
            }
          },
          "401": {
            "description": "Unauthorized or invalid credentials."
          },
          "404": {
            "description": "Successful query result but no resource was found."
          }
        },
        "summary": "Get an object of this keys' children related to the key used for request.",
        "tags": [
          "keys"
        ],
        "x-available-in-mqtt": false,
        "x-available-in-websocket": false
      }
    },
    "/keys/{keyId}": {
      "delete": {
        "description": "Deletes a key. Only parent or self is allowed to delete key. When you delete a key, all its children will be deleted as well.",
        "operationId": "weaviate.keys.delete",
        "parameters": [
          {
            "description": "Unique ID of the key.",
            "format": "uuid",
            "in": "path",
            "name": "keyId",
            "required": true,
            "type": "string"
          }
        ],
        "responses": {
          "204": {
            "description": "Successful deleted."
          },
          "401": {
            "description": "Unauthorized or invalid credentials."
          },
          "403": {
            "description": "The used API-key has insufficient permissions."
          },
          "404": {
            "description": "Successful query result but no resource was found."
          }
        },
        "summary": "Delete a key based on its uuid related to this key.",
        "tags": [
          "keys"
        ],
        "x-available-in-mqtt": false,
        "x-available-in-websocket": false
      },
      "get": {
        "description": "Get a key.",
        "operationId": "weaviate.keys.get",
        "parameters": [
          {
            "description": "Unique ID of the key.",
            "format": "uuid",
            "in": "path",
            "name": "keyId",
            "required": true,
            "type": "string"
          }
        ],
        "responses": {
          "200": {
            "description": "Successful response.",
            "schema": {
              "$ref": "#/definitions/KeyGetResponse"
            }
          },
          "401": {
            "description": "Unauthorized or invalid credentials."
          },
          "403": {
            "description": "The used API-key has insufficient permissions."
          },
          "404": {
            "description": "Successful query result but no resource was found."
          }
        },
        "summary": "Get a key based on its uuid related to this key.",
        "tags": [
          "keys"
        ],
        "x-available-in-mqtt": false,
        "x-available-in-websocket": false
      }
    },
    "/keys/{keyId}/children": {
      "get": {
        "description": "Get children of a key, only one step deep. A child can have children of its own.",
        "operationId": "weaviate.keys.children.get",
        "parameters": [
          {
            "description": "Unique ID of the key.",
            "format": "uuid",
            "in": "path",
            "name": "keyId",
            "required": true,
            "type": "string"
          }
        ],
        "responses": {
          "200": {
            "description": "Successful response.",
            "schema": {
              "$ref": "#/definitions/KeyChildrenGetResponse"
            }
          },
          "401": {
            "description": "Unauthorized or invalid credentials."
          },
          "403": {
            "description": "The used API-key has insufficient permissions."
          },
          "404": {
            "description": "Successful query result but no resource was found."
          }
        },
        "summary": "Get an object of this keys' children related to this key.",
        "tags": [
          "keys"
        ],
        "x-available-in-mqtt": false,
        "x-available-in-websocket": false
      }
    },
    "/keys/{keyId}/renew-token": {
      "put": {
        "description": "Renews the related key. Validates being lower in tree than given key. Can not renew itself, unless being parent.",
        "operationId": "weaviate.keys.renew.token",
        "parameters": [
          {
            "description": "Unique ID of the key.",
            "format": "uuid",
            "in": "path",
            "name": "keyId",
            "required": true,
            "type": "string"
          }
        ],
        "responses": {
          "200": {
            "description": "Successful response.",
            "schema": {
              "$ref": "#/definitions/KeyTokenGetResponse"
            }
          },
          "401": {
            "description": "Unauthorized or invalid credentials."
          },
          "403": {
            "description": "The used API-key has insufficient permissions."
          },
          "404": {
            "description": "Successful query result but no resource was found."
          },
          "422": {
            "description": "Request body contains well-formed (i.e., syntactically correct), but semantically erroneous. Are you sure the class is defined in the configuration file?",
            "schema": {
              "$ref": "#/definitions/ErrorResponse"
            }
          }
        },
        "summary": "Renews a key based on the key given in the query string.",
        "tags": [
          "keys"
        ],
        "x-available-in-mqtt": false,
        "x-available-in-websocket": false
      }
    },
    "/meta": {
      "get": {
        "description": "Gives meta information about the server and can be used to provide information to another Weaviate instance that wants to interact with the current instance.",
        "operationId": "weaviate.meta.get",
        "produces": [
          "application/json"
        ],
        "responses": {
          "200": {
            "description": "Successful response.",
            "schema": {
              "$ref": "#/definitions/Meta"
            }
          },
          "401": {
            "description": "Unauthorized or invalid credentials."
          }
        },
        "summary": "Returns meta information of the current Weaviate instance.",
        "tags": [
          "meta"
        ],
        "x-available-in-mqtt": false,
        "x-available-in-websocket": false
      }
    },
    "/p2p/health": {
      "get": {
        "description": "Check if a peer is alive and healthy",
        "operationId": "weaviate.p2p.health",
        "responses": {
          "200": {
            "description": "Alive and kicking!"
          },
          "500": {
            "description": "Not healthy (yet)"
          }
        },
        "security": [],
        "summary": "Check if a peer is alive.",
        "tags": [
          "P2P"
        ],
        "x-available-in-mqtt": false,
        "x-available-in-websocket": false
      }
    },
    "/p2p/genesis": {
      "put": {
        "description": "Receive an update from the Genesis server.",
        "operationId": "weaviate.p2p.genesis_update",
        "parameters": [
          {
            "in": "body",
            "name": "peers",
            "required": true,
            "schema": {
              "$ref": "#/definitions/PeerUpdateList"
            }
          }
        ],
        "responses": {
          "200": {
            "description": "Alive and kicking!"
          },
          "401": {
            "description": "Unauthorized update"
          },
          "500": {
            "description": "Internal error"
          }
        },
        "security": [],
        "tags": [
          "P2P"
        ],
        "x-available-in-mqtt": false,
        "x-available-in-websocket": false
      }
    },
    "/schema": {
      "get": {
        "summary": "Dump the current the database schema",
        "operationId": "weaviate.schema.dump",
        "tags": [
          "schema"
        ],
        "responses": {
          "200": {
            "description": "Successfully dumped the database schema.",
            "schema": {
              "type": "object",
              "properties": {
                "things": {
                  "$ref": "#/definitions/SemanticSchema"
                },
                "actions": {
                  "$ref": "#/definitions/SemanticSchema"
                }
              }
            }
          },
          "401": {
            "description": "Unauthorized or invalid credentials."
          }
        }
      }
    },
    "/schema/actions": {
      "post": {
        "summary": "Create a new Action class in the ontology.",
        "operationId": "weaviate.schema.actions.create",
        "tags": [
          "schema"
        ],
        "parameters": [
          {
            "name": "actionClass",
            "in": "body",
            "required": true,
            "schema": {
              "$ref": "#/definitions/SemanticSchemaClass"
            }
          }
        ],
        "responses": {
          "200": {
            "description": "Added the new Action class to the ontology."
          },
          "401": {
            "description": "Unauthorized or invalid credentials."
          },
          "422": {
            "description": "Invalid Action class",
            "schema": {
              "$ref": "#/definitions/ErrorResponse"
            }
          }
        }
      }
    },
    "/schema/actions/{className}": {
      "delete": {
        "summary": "Remove a Action class (and all data in the instances) from the ontology",
        "operationId": "weaviate.schema.actions.delete",
        "tags": [
          "schema"
        ],
        "parameters": [
          {
            "name": "className",
            "in": "path",
            "required": true,
            "type": "string"
          }
        ],
        "responses": {
          "200": {
            "description": "Removed the Action class from the ontology."
          },
          "401": {
            "description": "Unauthorized or invalid credentials."
          },
          "400": {
            "description": "Could not delete the Action class",
            "schema": {
              "$ref": "#/definitions/ErrorResponse"
            }
          }
        }
      },
      "put": {
        "summary": "Rename, or replace the keywords of the Action",
        "operationId": "weaviate.schema.actions.update",
        "tags": [
          "schema"
        ],
        "parameters": [
          {
            "name": "className",
            "in": "path",
            "required": true,
            "type": "string"
          },
          {
            "name": "body",
            "in": "body",
            "required": true,
            "schema": {
              "type": "object",
              "properties": {
                "newName": {
                  "description": "The new name of the Action",
                  "type": "string"
                },
                "keywords": {
                  "$ref": "#/definitions/SemanticSchemaKeywords"
                }
              }
            }
          }
        ],
        "responses": {
          "200": {
            "description": "Changes applied"
          },
          "401": {
            "description": "Unauthorized or invalid credentials."
          },
          "403": {
            "description": "Could not find the Action class"
          },
          "422": {
            "description": "Invalid update",
            "schema": {
              "$ref": "#/definitions/ErrorResponse"
            }
          }
        }
      }
    },
    "/schema/actions/{className}/properties": {
      "post": {
        "summary": "Add a property to a Action class",
        "operationId": "weaviate.schema.actions.properties.add",
        "tags": [
          "schema"
        ],
        "parameters": [
          {
            "name": "className",
            "in": "path",
            "required": true,
            "type": "string"
          },
          {
            "name": "body",
            "in": "body",
            "required": true,
            "schema": {
              "$ref": "#/definitions/SemanticSchemaClassProperty"
            }
          }
        ],
        "responses": {
          "200": {
            "description": "Added the property"
          },
          "401": {
            "description": "Unauthorized or invalid credentials."
          },
          "403": {
            "description": "Could not find the Action class"
          },
          "422": {
            "description": "Invalid property",
            "schema": {
              "$ref": "#/definitions/ErrorResponse"
            }
          }
        }
      }
    },
    "/schema/actions/{className}/properties/{propertyName}": {
      "delete": {
        "summary": "Remove a property from a Action class",
        "operationId": "weaviate.schema.actions.properties.delete",
        "tags": [
          "schema"
        ],
        "parameters": [
          {
            "name": "className",
            "in": "path",
            "required": true,
            "type": "string"
          },
          {
            "name": "propertyName",
            "in": "path",
            "required": true,
            "type": "string"
          }
        ],
        "responses": {
          "200": {
            "description": "Removed the property from the ontology."
          },
          "401": {
            "description": "Unauthorized or invalid credentials."
          },
          "403": {
            "description": "Could not find the Action class or property"
          }
        }
      },
      "put": {
        "summary": "Rename, or replace the keywords of the property",
        "operationId": "weaviate.schema.actions.properties.update",
        "tags": [
          "schema"
        ],
        "parameters": [
          {
            "name": "className",
            "in": "path",
            "required": true,
            "type": "string"
          },
          {
            "name": "propertyName",
            "in": "path",
            "required": true,
            "type": "string"
          },
          {
            "name": "body",
            "in": "body",
            "required": true,
            "schema": {
              "type": "object",
              "properties": {
                "newName": {
                  "description": "The new name of the property",
                  "type": "string"
                },
                "keywords": {
                  "$ref": "#/definitions/SemanticSchemaKeywords"
                }
              }
            }
          }
        ],
        "responses": {
          "200": {
            "description": "Changes applied"
          },
          "401": {
            "description": "Unauthorized or invalid credentials."
          },
          "403": {
            "description": "Could not find the Action class or property"
          },
          "422": {
            "description": "Invalid update",
            "schema": {
              "$ref": "#/definitions/ErrorResponse"
            }
          }
        }
      }
    },
    "/schema/things": {
      "post": {
        "summary": "Create a new Thing class in the ontology.",
        "operationId": "weaviate.schema.things.create",
        "tags": [
          "schema"
        ],
        "parameters": [
          {
            "name": "thingClass",
            "in": "body",
            "required": true,
            "schema": {
              "$ref": "#/definitions/SemanticSchemaClass"
            }
          }
        ],
        "responses": {
          "200": {
            "description": "Added the new Thing class to the ontology."
          },
          "401": {
            "description": "Unauthorized or invalid credentials."
          },
          "422": {
            "description": "Invalid Thing class",
            "schema": {
              "$ref": "#/definitions/ErrorResponse"
            }
          }
        }
      }
    },
    "/schema/things/{className}": {
      "delete": {
        "summary": "Remove a Thing class (and all data in the instances) from the ontology",
        "operationId": "weaviate.schema.things.delete",
        "tags": [
          "schema"
        ],
        "parameters": [
          {
            "name": "className",
            "in": "path",
            "required": true,
            "type": "string"
          }
        ],
        "responses": {
          "200": {
            "description": "Removed the Thing class from the ontology."
          },
          "401": {
            "description": "Unauthorized or invalid credentials."
          },
          "400": {
            "description": "Could not delete the Thing class",
            "schema": {
              "$ref": "#/definitions/ErrorResponse"
            }
          }
        }
      },
      "put": {
        "summary": "Rename, or replace the keywords of the Thing",
        "operationId": "weaviate.schema.things.update",
        "tags": [
          "schema"
        ],
        "parameters": [
          {
            "name": "className",
            "in": "path",
            "required": true,
            "type": "string"
          },
          {
            "name": "body",
            "in": "body",
            "required": true,
            "schema": {
              "type": "object",
              "properties": {
                "newName": {
                  "description": "The new name of the Thing",
                  "type": "string"
                },
                "keywords": {
                  "$ref": "#/definitions/SemanticSchemaKeywords"
                }
              }
            }
          }
        ],
        "responses": {
          "200": {
            "description": "Changes applied"
          },
          "401": {
            "description": "Unauthorized or invalid credentials."
          },
          "403": {
            "description": "Could not find the Thing class"
          },
          "422": {
            "description": "Invalid update",
            "schema": {
              "$ref": "#/definitions/ErrorResponse"
            }
          }
        }
      }
    },
    "/schema/things/{className}/properties": {
      "post": {
        "summary": "Add a property to a Thing class",
        "operationId": "weaviate.schema.things.properties.add",
        "tags": [
          "schema"
        ],
        "parameters": [
          {
            "name": "className",
            "in": "path",
            "required": true,
            "type": "string"
          },
          {
            "name": "body",
            "in": "body",
            "required": true,
            "schema": {
              "$ref": "#/definitions/SemanticSchemaClassProperty"
            }
          }
        ],
        "responses": {
          "200": {
            "description": "Added the property"
          },
          "401": {
            "description": "Unauthorized or invalid credentials."
          },
          "403": {
            "description": "Could not find the Thing class"
          },
          "422": {
            "description": "Invalid property",
            "schema": {
              "$ref": "#/definitions/ErrorResponse"
            }
          }
        }
      }
    },
    "/schema/things/{className}/properties/{propertyName}": {
      "delete": {
        "summary": "Remove a property from a Thing class",
        "operationId": "weaviate.schema.things.properties.delete",
        "tags": [
          "schema"
        ],
        "parameters": [
          {
            "name": "className",
            "in": "path",
            "required": true,
            "type": "string"
          },
          {
            "name": "propertyName",
            "in": "path",
            "required": true,
            "type": "string"
          }
        ],
        "responses": {
          "200": {
            "description": "Removed the property from the ontology."
          },
          "401": {
            "description": "Unauthorized or invalid credentials."
          },
          "403": {
            "description": "Could not find the Thing class or property"
          }
        }
      },
      "put": {
        "summary": "Rename, or replace the keywords of the property",
        "operationId": "weaviate.schema.things.properties.update",
        "tags": [
          "schema"
        ],
        "parameters": [
          {
            "name": "className",
            "in": "path",
            "required": true,
            "type": "string"
          },
          {
            "name": "propertyName",
            "in": "path",
            "required": true,
            "type": "string"
          },
          {
            "name": "body",
            "in": "body",
            "required": true,
            "schema": {
              "type": "object",
              "properties": {
                "newName": {
                  "description": "The new name of the property",
                  "type": "string"
                },
                "keywords": {
                  "$ref": "#/definitions/SemanticSchemaKeywords"
                }
              }
            }
          }
        ],
        "responses": {
          "200": {
            "description": "Changes applied"
          },
          "401": {
            "description": "Unauthorized or invalid credentials."
          },
          "403": {
            "description": "Could not find the Thing class or property"
          },
          "422": {
            "description": "Invalid update",
            "schema": {
              "$ref": "#/definitions/ErrorResponse"
            }
          }
        }
      }
    },
    "/things": {
      "get": {
        "description": "Lists all things in reverse order of creation, owned by the user that belongs to the used token.",
        "operationId": "weaviate.things.list",
        "parameters": [
          {
            "$ref": "#/parameters/CommonMaxResultsParameterQuery"
          },
          {
            "$ref": "#/parameters/CommonPageParameterQuery"
          }
        ],
        "responses": {
          "200": {
            "description": "Successful response.",
            "schema": {
              "$ref": "#/definitions/ThingsListResponse"
            }
          },
          "401": {
            "description": "Unauthorized or invalid credentials."
          },
          "403": {
            "description": "The used API-key has insufficient permissions."
          },
          "404": {
            "description": "Successful query result but no resource was found."
          }
        },
        "summary": "Get a list of things related to this key.",
        "tags": [
          "things"
        ],
        "x-available-in-mqtt": false,
        "x-available-in-websocket": false
      },
      "post": {
        "description": "Registers a new thing. Given meta-data and schema values are validated.",
        "operationId": "weaviate.things.create",
        "parameters": [
          {
            "in": "body",
            "name": "body",
            "required": true,
            "schema": {
              "type": "object",
              "properties": {
                "async": {
                  "type": "boolean",
                  "description": "If `async` is true, return a 202 with the new ID of the Thing. You will receive this response before the data is persisted. If `async` is false, you will receive confirmation after the value is persisted. The value of `async` defaults to false."
                },
                "thing": {
                  "$ref": "#/definitions/ThingCreate"
                }
              }
            }
          }
        ],
        "responses": {
          "200": {
            "description": "Thing created.",
            "schema": {
              "$ref": "#/definitions/ThingGetResponse"
            }
          },
          "202": {
            "description": "Successfully received.",
            "schema": {
              "$ref": "#/definitions/ThingGetResponse"
            }
          },
          "401": {
            "description": "Unauthorized or invalid credentials."
          },
          "403": {
            "description": "The used API-key has insufficient permissions."
          },
          "422": {
            "description": "Request body contains well-formed (i.e., syntactically correct), but semantically erroneous. Are you sure the class is defined in the configuration file?",
            "schema": {
              "$ref": "#/definitions/ErrorResponse"
            }
          }
        },
        "summary": "Create a new thing based on a thing template related to this key.",
        "tags": [
          "things"
        ],
        "x-available-in-mqtt": false,
        "x-available-in-websocket": false
      }
    },
    "/things/validate": {
      "post": {
        "description": "Validate a thing's schema and meta-data. It has to be based on a schema, which is related to the given Thing to be accepted by this validation.",
        "operationId": "weaviate.things.validate",
        "parameters": [
          {
            "in": "body",
            "name": "body",
            "required": true,
            "schema": {
              "$ref": "#/definitions/ThingCreate"
            }
          }
        ],
        "responses": {
          "200": {
            "description": "Successful validated."
          },
          "401": {
            "description": "Unauthorized or invalid credentials."
          },
          "403": {
            "description": "The used API-key has insufficient permissions."
          },
          "422": {
            "description": "Request body contains well-formed (i.e., syntactically correct), but semantically erroneous. Are you sure the class is defined in the configuration file?",
            "schema": {
              "$ref": "#/definitions/ErrorResponse"
            }
          }
        },
        "summary": "Validate Things schema.",
        "tags": [
          "things"
        ],
        "x-available-in-mqtt": false,
        "x-available-in-websocket": false
      }
    },
    "/things/{thingId}": {
      "delete": {
        "description": "Deletes a thing from the system. All actions pointing to this thing, where the thing is the object of the action, are also being deleted.",
        "operationId": "weaviate.things.delete",
        "parameters": [
          {
            "description": "Unique ID of the thing.",
            "format": "uuid",
            "in": "path",
            "name": "thingId",
            "required": true,
            "type": "string"
          }
        ],
        "responses": {
          "204": {
            "description": "Successful deleted."
          },
          "401": {
            "description": "Unauthorized or invalid credentials."
          },
          "403": {
            "description": "The used API-key has insufficient permissions."
          },
          "404": {
            "description": "Successful query result but no resource was found."
          }
        },
        "summary": "Delete a thing based on its uuid related to this key.",
        "tags": [
          "things"
        ],
        "x-available-in-mqtt": true,
        "x-available-in-websocket": true
      },
      "get": {
        "description": "Returns a particular thing data.",
        "operationId": "weaviate.things.get",
        "parameters": [
          {
            "description": "Unique ID of the thing.",
            "format": "uuid",
            "in": "path",
            "name": "thingId",
            "required": true,
            "type": "string"
          }
        ],
        "responses": {
          "200": {
            "description": "Successful response.",
            "schema": {
              "$ref": "#/definitions/ThingGetResponse"
            }
          },
          "401": {
            "description": "Unauthorized or invalid credentials."
          },
          "403": {
            "description": "The used API-key has insufficient permissions."
          },
          "404": {
            "description": "Successful query result but no resource was found."
          }
        },
        "summary": "Get a thing based on its uuid related to this key.",
        "tags": [
          "things"
        ],
        "x-available-in-mqtt": false,
        "x-available-in-websocket": false
      },
      "patch": {
        "description": "Updates a thing data. This method supports patch semantics. Given meta-data and schema values are validated. LastUpdateTime is set to the time this function is called.",
        "operationId": "weaviate.things.patch",
        "parameters": [
          {
            "description": "Unique ID of the thing.",
            "format": "uuid",
            "in": "path",
            "name": "thingId",
            "required": true,
            "type": "string"
          },
          {
            "description": "If `async` is true, return a 202 if the patch is accepted. You will receive this response before the data is persisted. If `async` is false, you will receive confirmation after the update is persisted. The value of `async` defaults to false.",
            "name": "async",
            "in": "query",
            "type": "boolean"
          },
          {
            "description": "JSONPatch document as defined by RFC 6902.",
            "in": "body",
            "name": "body",
            "required": true,
            "schema": {
              "items": {
                "$ref": "#/definitions/PatchDocument"
              },
              "type": "array"
            }
          }
        ],
        "responses": {
          "200": {
            "description": "Successfully applied.",
            "schema": {
              "$ref": "#/definitions/ThingGetResponse"
            }
          },
          "202": {
            "description": "Successfully received.",
            "schema": {
              "$ref": "#/definitions/ThingGetResponse"
            }
          },
          "400": {
            "description": "The patch-JSON is malformed."
          },
          "401": {
            "description": "Unauthorized or invalid credentials."
          },
          "403": {
            "description": "The used API-key has insufficient permissions."
          },
          "404": {
            "description": "Successful query result but no resource was found."
          },
          "422": {
            "description": "The patch-JSON is valid but unprocessable.",
            "schema": {
              "$ref": "#/definitions/ErrorResponse"
            }
          }
        },
        "summary": "Update a thing based on its uuid (using patch semantics) related to this key.",
        "tags": [
          "things"
        ],
        "x-available-in-mqtt": false,
        "x-available-in-websocket": false
      },
      "put": {
        "description": "Updates a thing data. Given meta-data and schema values are validated. LastUpdateTime is set to the time this function is called.",
        "operationId": "weaviate.things.update",
        "parameters": [
          {
            "description": "Unique ID of the thing.",
            "format": "uuid",
            "in": "path",
            "name": "thingId",
            "required": true,
            "type": "string"
          },
          {
            "in": "body",
            "name": "body",
            "required": true,
            "schema": {
              "$ref": "#/definitions/ThingUpdate"
            }
          }
        ],
        "responses": {
          "202": {
            "description": "Successfully received.",
            "schema": {
              "$ref": "#/definitions/ThingGetResponse"
            }
          },
          "401": {
            "description": "Unauthorized or invalid credentials."
          },
          "403": {
            "description": "The used API-key has insufficient permissions."
          },
          "404": {
            "description": "Successful query result but no resource was found."
          },
          "422": {
            "description": "Request body contains well-formed (i.e., syntactically correct), but semantically erroneous. Are you sure the class is defined in the configuration file?",
            "schema": {
              "$ref": "#/definitions/ErrorResponse"
            }
          }
        },
        "summary": "Update a thing based on its uuid related to this key.",
        "tags": [
          "things"
        ],
        "x-available-in-mqtt": false,
        "x-available-in-websocket": false
      }
    },
    "/things/{thingId}/history": {
      "get": {
        "description": "Returns a particular thing history.",
        "operationId": "weaviate.thing.history.get",
        "parameters": [
          {
            "description": "Unique ID of the thing.",
            "format": "uuid",
            "in": "path",
            "name": "thingId",
            "required": true,
            "type": "string"
          }
        ],
        "responses": {
          "200": {
            "description": "Successful response.",
            "schema": {
              "$ref": "#/definitions/ThingGetHistoryResponse"
            }
          },
          "401": {
            "description": "Unauthorized or invalid credentials."
          },
          "403": {
            "description": "The used API-key has insufficient permissions."
          },
          "404": {
            "description": "Successful query result but no resource was found."
          },
          "501": {
            "description": "Not (yet) implemented."
          }
        },
        "summary": "Get a thing's history based on its uuid related to this key.",
        "tags": [
          "things"
        ],
        "x-available-in-mqtt": false,
        "x-available-in-websocket": false
      }
    },
    "/things/{thingId}/properties/{propertyName}": {
      "post": {
        "description": "Add a single reference to a class-property when cardinality is set to 'hasMany'.",
        "operationId": "weaviate.things.properties.create",
        "parameters": [
          {
            "description": "Unique ID of the thing.",
            "format": "uuid",
            "in": "path",
            "name": "thingId",
            "required": true,
            "type": "string"
          },
          {
            "description": "Unique name of the property related to the thing.",
            "in": "path",
            "name": "propertyName",
            "required": true,
            "type": "string"
          },
          {
            "in": "body",
            "name": "body",
            "required": true,
            "schema": {
              "$ref": "#/definitions/SingleRef"
            }
          }
        ],
        "responses": {
          "200": {
            "description": "Successfully added the refference."
          },
          "401": {
            "description": "Unauthorized or invalid credentials."
          },
          "403": {
            "description": "The used API-key has insufficient permissions."
          },
          "422": {
            "description": "Request body contains well-formed (i.e., syntactically correct), but semantically erroneous. Are you sure the property exists or that it is a class?",
            "schema": {
              "$ref": "#/definitions/ErrorResponse"
            }
          }
        },
        "summary": "Add a single reference to a class-property when cardinality is set to 'hasMany'.",
        "tags": [
          "things"
        ],
        "x-available-in-mqtt": false,
        "x-available-in-websocket": false
      },
      "put": {
        "description": "Replace all references to a class-property.",
        "operationId": "weaviate.things.properties.update",
        "parameters": [
          {
            "description": "Unique ID of the thing.",
            "format": "uuid",
            "in": "path",
            "name": "thingId",
            "required": true,
            "type": "string"
          },
          {
            "description": "Unique name of the property related to the thing.",
            "in": "path",
            "name": "propertyName",
            "required": true,
            "type": "string"
          },
          {
            "in": "body",
            "name": "body",
            "required": true,
            "schema": {
              "$ref": "#/definitions/MultipleRef"
            }
          }
        ],
        "responses": {
          "200": {
            "description": "Successfully replaced all the refferences (success is based on the behavior of the datastore)."
          },
          "401": {
            "description": "Unauthorized or invalid credentials."
          },
          "403": {
            "description": "The used API-key has insufficient permissions."
          },
          "422": {
            "description": "Request body contains well-formed (i.e., syntactically correct), but semantically erroneous. Are you sure the property exists or that it is a class?",
            "schema": {
              "$ref": "#/definitions/ErrorResponse"
            }
          }
        },
        "summary": "Replace all references to a class-property.",
        "tags": [
          "things"
        ],
        "x-available-in-mqtt": false,
        "x-available-in-websocket": false
      },
      "delete": {
        "description": "Delete the single reference that is given in the body from the list of references that this property has.",
        "operationId": "weaviate.things.properties.delete",
        "parameters": [
          {
            "description": "Unique ID of the thing.",
            "format": "uuid",
            "in": "path",
            "name": "thingId",
            "required": true,
            "type": "string"
          },
          {
            "description": "Unique name of the property related to the thing.",
            "in": "path",
            "name": "propertyName",
            "required": true,
            "type": "string"
          },
          {
            "in": "body",
            "name": "body",
            "required": true,
            "schema": {
              "$ref": "#/definitions/SingleRef"
            }
          }
        ],
        "responses": {
          "204": {
            "description": "Successful deleted."
          },
          "401": {
            "description": "Unauthorized or invalid credentials."
          },
          "403": {
            "description": "The used API-key has insufficient permissions."
          },
          "404": {
            "description": "Successful query result but no resource was found.",
            "schema": {
              "$ref": "#/definitions/ErrorResponse"
            }
          }
        },
        "summary": "Delete the single reference that is given in the body from the list of references that this property has.",
        "tags": [
          "things"
        ],
        "x-available-in-mqtt": false,
        "x-available-in-websocket": false
      }
    }
  },
  "produces": [
    "application/json"
  ],
  "schemes": [
    "https"
  ],
  "security": [
    {
      "apiKey": [],
      "apiToken": []
    }
  ],
  "securityDefinitions": {
    "apiKey": {
      "in": "header",
      "name": "X-API-KEY",
      "type": "apiKey"
    },
    "apiToken": {
      "in": "header",
      "name": "X-API-TOKEN",
      "type": "apiKey"
    }
  },
  "swagger": "2.0",
  "tags": [
    {
      "name": "actions"
    },
    {
      "name": "graphql"
    },
    {
      "name": "keys"
    },
    {
      "name": "meta"
    },
    {
      "name": "P2P"
    },
    {
      "name": "things"
    },
    {
      "name": "schema",
      "description": "These operations enable manipulation of the schema in Weaviate schema."
    }
  ]
}
>>>>>>> b3e1b447
<|MERGE_RESOLUTION|>--- conflicted
+++ resolved
@@ -1,4 +1,3 @@
-<<<<<<< HEAD
 {
   "basePath": "/weaviate/v1",
   "consumes": [
@@ -3014,2761 +3013,4 @@
       "description": "These operations enable manipulation of the schema in Weaviate schema."
     }
   ]
-}
-=======
-{
-  "basePath": "/weaviate/v1",
-  "consumes": [
-    "application/json"
-  ],
-  "definitions": {
-    "Action": {
-      "allOf": [
-        {
-          "$ref": "#/definitions/ActionCreate"
-        },
-        {
-          "properties": {
-            "creationTimeUnix": {
-              "description": "Timestamp of creation of this action in milliseconds since epoch UTC.",
-              "format": "int64",
-              "type": "integer"
-            },
-            "key": {
-              "$ref": "#/definitions/SingleRef"
-            },
-            "lastUpdateTimeUnix": {
-              "description": "Timestamp since epoch of last update made to the action.",
-              "format": "int64",
-              "type": "integer"
-            }
-          },
-          "type": "object"
-        }
-      ],
-      "type": "object"
-    },
-    "ActionCreate": {
-      "properties": {
-        "@class": {
-          "description": "Type of the Action, defined in the schema.",
-          "type": "string"
-        },
-        "@context": {
-          "description": "Available context schema.",
-          "type": "string"
-        },
-        "schema": {
-          "$ref": "#/definitions/Schema"
-        }
-      },
-      "type": "object"
-    },
-    "ActionGetHistoryResponse": {
-      "allOf": [
-        {
-          "$ref": "#/definitions/ActionHistory"
-        },
-        {
-          "properties": {
-            "actionId": {
-              "format": "uuid",
-              "type": "string"
-            }
-          },
-          "type": "object"
-        }
-      ]
-    },
-    "ActionGetResponse": {
-      "allOf": [
-        {
-          "$ref": "#/definitions/Action"
-        },
-        {
-          "properties": {
-            "actionId": {
-              "description": "ID of the action.",
-              "format": "uuid",
-              "type": "string"
-            }
-          }
-        }
-      ],
-      "type": "object"
-    },
-    "ActionHistory": {
-      "properties": {
-        "deleted": {
-          "description": "Indication whether the action is deleted",
-          "type": "boolean"
-        },
-        "key": {
-          "$ref": "#/definitions/SingleRef"
-        },
-        "propertyHistory": {
-          "description": "An array with the history of the action.",
-          "items": {
-            "$ref": "#/definitions/ActionHistoryObject"
-          },
-          "type": "array"
-        }
-      },
-      "type": "object"
-    },
-    "ActionHistoryObject": {
-      "allOf": [
-        {
-          "$ref": "#/definitions/ActionCreate"
-        },
-        {
-          "properties": {
-            "creationTimeUnix": {
-              "description": "Timestamp of creation of this action history in milliseconds since epoch UTC.",
-              "format": "int64",
-              "type": "integer"
-            }
-          },
-          "type": "object"
-        }
-      ]
-    },
-    "ActionUpdate": {
-      "allOf": [
-        {
-          "$ref": "#/definitions/Action"
-        },
-        {
-          "type": "object"
-        }
-      ]
-    },
-    "ActionValidate": {
-      "allOf": [
-        {
-          "$ref": "#/definitions/ActionCreate"
-        }
-      ],
-      "type": "object"
-    },
-    "ActionsListResponse": {
-      "description": "List of actions.",
-      "properties": {
-        "actions": {
-          "description": "The actual list of actions.",
-          "items": {
-            "$ref": "#/definitions/ActionGetResponse"
-          },
-          "type": "array"
-        },
-        "totalResults": {
-          "description": "The total number of actions for the query. The number of items in a response may be smaller due to paging.",
-          "format": "int64",
-          "type": "integer"
-        }
-      },
-      "type": "object"
-    },
-    "ErrorResponse": {
-      "description": "An error response given by Weaviate end-points.",
-      "properties": {
-        "error": {
-          "items": {
-            "properties": {
-              "message": {
-                "type": "string"
-              }
-            },
-            "type": "object"
-          },
-          "type": "array"
-        }
-      },
-      "type": "object"
-    },
-    "GraphQLError": {
-      "description": "Error messages responded only if error exists.",
-      "properties": {
-        "locations": {
-          "items": {
-            "properties": {
-              "column": {
-                "format": "int64",
-                "type": "integer"
-              },
-              "line": {
-                "format": "int64",
-                "type": "integer"
-              }
-            },
-            "type": "object"
-          },
-          "type": "array"
-        },
-        "message": {
-          "type": "string"
-        },
-        "path": {
-          "items": {
-            "type": "string"
-          },
-          "type": "array"
-        }
-      }
-    },
-    "GraphQLQuery": {
-      "description": "GraphQL query based on: http://facebook.github.io/graphql/",
-      "properties": {
-        "operationName": {
-          "description": "Name of the operation if multiple exist in query.",
-          "type": "string"
-        },
-        "query": {
-          "description": "Query based on GraphQL syntax",
-          "type": "string"
-        },
-        "variables": {
-          "description": "Additional variables for the query.",
-          "type": "object"
-        }
-      },
-      "type": "object"
-    },
-    "GraphQLResponse": {
-      "description": "GraphQL based repsonse: http://facebook.github.io/graphql/",
-      "properties": {
-        "data": {
-          "additionalProperties": {
-            "$ref": "#/definitions/JsonObject"
-          },
-          "description": "GraphQL data object",
-          "type": "object"
-        },
-        "errors": {
-          "description": "Array with errors",
-          "items": {
-            "$ref": "#/definitions/GraphQLError"
-          },
-          "type": "array"
-        }
-      }
-    },
-    "JsonObject": {
-      "description": "JSON object value.",
-      "type": "object"
-    },
-    "Key": {
-      "allOf": [
-        {
-          "$ref": "#/definitions/KeyCreate"
-        },
-        {
-          "properties": {
-            "parent": {
-              "$ref": "#/definitions/SingleRef"
-            }
-          }
-        }
-      ]
-    },
-    "KeyChildrenGetResponse": {
-      "properties": {
-        "children": {
-          "$ref": "#/definitions/MultipleRef"
-        }
-      }
-    },
-    "KeyCreate": {
-      "properties": {
-        "delete": {
-          "description": "Is user allowed to delete.",
-          "type": "boolean"
-        },
-        "email": {
-          "description": "Email associated with this account.",
-          "type": "string"
-        },
-        "execute": {
-          "description": "Is user allowed to execute.",
-          "type": "boolean"
-        },
-        "ipOrigin": {
-          "description": "Origin of the IP using CIDR notation.",
-          "items": {
-            "type": "string"
-          },
-          "type": "array"
-        },
-        "isRoot": {
-          "description": "Shows if key is root key",
-          "type": "boolean",
-          "default": false
-        },
-        "keyExpiresUnix": {
-          "description": "Time as Unix timestamp that the key expires. Set to 0 for never.",
-          "format": "int64",
-          "type": "integer"
-        },
-        "read": {
-          "description": "Is user allowed to read.",
-          "type": "boolean"
-        },
-        "write": {
-          "description": "Is user allowed to write.",
-          "type": "boolean"
-        }
-      }
-    },
-    "KeyGetResponse": {
-      "allOf": [
-        {
-          "$ref": "#/definitions/Key"
-        },
-        {
-          "properties": {
-            "keyId": {
-              "description": "Id of the key.",
-              "format": "uuid",
-              "type": "string"
-            }
-          }
-        }
-      ]
-    },
-    "KeyTokenGetResponse": {
-      "allOf": [
-        {
-          "$ref": "#/definitions/KeyGetResponse"
-        },
-        {
-          "properties": {
-            "token": {
-              "description": "Key for user to use.",
-              "format": "uuid",
-              "type": "string"
-            }
-          }
-        }
-      ]
-    },
-    "Meta": {
-      "description": "Contains meta information of the current Weaviate instance.",
-      "properties": {
-        "actionsSchema": {
-          "$ref": "#/definitions/SemanticSchema"
-        },
-        "hostname": {
-          "description": "The url of the host",
-          "format": "url",
-          "type": "string"
-        },
-        "thingsSchema": {
-          "$ref": "#/definitions/SemanticSchema"
-        }
-      },
-      "type": "object"
-    },
-    "MultipleRef": {
-      "description": "Multiple instances of references to other objects.",
-      "items": {
-        "$ref": "#/definitions/SingleRef"
-      },
-      "type": "array"
-    },
-    "PatchDocument": {
-      "description": "A JSONPatch document as defined by RFC 6902.",
-      "properties": {
-        "from": {
-          "description": "A string containing a JSON Pointer value.",
-          "type": "string"
-        },
-        "op": {
-          "description": "The operation to be performed.",
-          "enum": [
-            "add",
-            "remove",
-            "replace",
-            "move",
-            "copy",
-            "test"
-          ],
-          "type": "string"
-        },
-        "path": {
-          "description": "A JSON-Pointer.",
-          "type": "string"
-        },
-        "value": {
-          "description": "The value to be used within the operations.",
-          "type": "object"
-        }
-      },
-      "required": [
-        "op",
-        "path"
-      ]
-    },
-    "PeerUpdate": {
-      "description": "A single peer in the network",
-      "properties": {
-        "id": {
-          "description": "The session ID of the peer",
-          "type": "string",
-          "format": "uuid"
-        },
-        "name": {
-          "description": "Human readable name",
-          "type": "string"
-        },
-        "uri": {
-          "description": "The location where the peer is exposed to the internet",
-          "type": "string",
-          "format": "uri"
-        }
-      }
-    },
-    "PeerUpdateList": {
-      "description": "Lisf of known peers",
-      "items": {
-        "$ref": "#/definitions/PeerUpdate"
-      },
-      "type": "array"
-    },
-    "Schema": {
-      "description": "This is an open object, with OpenAPI Specification 3.0 this will be more detailed. See Weaviate docs for more info. In the future this will become a key/value OR a SingleRef definition",
-      "type": "object"
-    },
-    "SchemaHistory": {
-      "description": "This is an open object, with OpenAPI Specification 3.0 this will be more detailed. See Weaviate docs for more info. In the future this will become a key/value OR a SingleRef definition",
-      "type": "object"
-    },
-    "SemanticSchema": {
-      "description": "Definitions of semantic schemas (also see: https://github.com/creativesoftwarefdn/weaviate-semantic-schemas)",
-      "properties": {
-        "@context": {
-          "description": "URL of the context",
-          "format": "uri",
-          "type": "string"
-        },
-        "classes": {
-          "description": "Semantic classes that are available.",
-          "items": {
-            "$ref": "#/definitions/SemanticSchemaClass"
-          },
-          "type": "array"
-        },
-        "maintainer": {
-          "description": "Email of the maintainer.",
-          "format": "email",
-          "type": "string"
-        },
-        "name": {
-          "description": "Name of the schema",
-          "type": "string"
-        },
-        "type": {
-          "description": "Type of schema, should be \"thing\" or \"action\".",
-          "enum": [
-            "thing",
-            "action"
-          ],
-          "type": "string"
-        }
-      },
-      "type": "object"
-    },
-    "SemanticSchemaClass": {
-      "properties": {
-        "class": {
-          "description": "Name of the class as URI relative to the schema URL.",
-          "type": "string"
-        },
-        "keywords": {
-          "$ref": "#/definitions/SemanticSchemaKeywords"
-        },
-        "description": {
-          "description": "Description of the class",
-          "type": "string"
-        },
-        "properties": {
-          "description": "The properties of the class.",
-          "items": {
-            "$ref": "#/definitions/SemanticSchemaClassProperty"
-          },
-          "type": "array"
-        }
-      },
-      "type": "object"
-    },
-    "SemanticSchemaKeywords": {
-      "description": "Describes a class or property using multiple weighted other words",
-      "type": "array",
-      "items": {
-        "type": "object",
-        "properties": {
-          "keyword": {
-            "type": "string"
-          },
-          "weight": {
-            "type": "number",
-            "format": "float"
-          }
-        }
-      }
-    },
-    "SemanticSchemaClassProperty": {
-      "properties": {
-        "@dataType": {
-          "description": "Can be a reference ($cref) to another type when starts with a capital (for example Person) otherwise \"string\" or \"int\".",
-          "items": {
-            "type": "string"
-          },
-          "type": "array"
-        },
-        "cardinality": {
-          "description": "The cardinality of this property. If you want to store more than one value in a property, set this to 'many'. Defaults to 'atMostOne'. Note that by default properties can be empty in Weaviate.",
-          "type": "string",
-          "enum": [
-            "atMostOne",
-            "many"
-          ],
-          "default": "atMostOne"
-        },
-        "description": {
-          "description": "Description of the property",
-          "type": "string"
-        },
-        "name": {
-          "description": "Name of the property as URI relative to the schema URL.",
-          "type": "string"
-        },
-        "keywords": {
-          "$ref": "#/definitions/SemanticSchemaKeywords"
-        }
-      },
-      "type": "object"
-    },
-    "SingleRef": {
-      "properties": {
-        "$cref": {
-          "description": "Location of the cross reference.",
-          "format": "uuid",
-          "type": "string"
-        },
-        "locationUrl": {
-          "default": "http://localhost/",
-          "description": "url of location. http://localhost means this database. This option can be used to refer to other databases.",
-          "format": "url",
-          "type": "string"
-        },
-        "type": {
-          "description": "Type should be Thing, Action or Key",
-          "enum": [
-            "Thing",
-            "Action",
-            "Key"
-          ],
-          "type": "string"
-        }
-      }
-    },
-    "Thing": {
-      "allOf": [
-        {
-          "$ref": "#/definitions/ThingCreate"
-        },
-        {
-          "properties": {
-            "creationTimeUnix": {
-              "description": "Timestamp of creation of this thing in milliseconds since epoch UTC.",
-              "format": "int64",
-              "type": "integer"
-            },
-            "key": {
-              "$ref": "#/definitions/SingleRef"
-            },
-            "lastUpdateTimeUnix": {
-              "description": "Timestamp of the last thing update in milliseconds since epoch UTC.",
-              "format": "int64",
-              "type": "integer"
-            }
-          },
-          "type": "object"
-        }
-      ]
-    },
-    "ThingCreate": {
-      "properties": {
-        "@class": {
-          "description": "Class of the Thing, defined in the schema.",
-          "type": "string"
-        },
-        "@context": {
-          "description": "Available context schema.",
-          "type": "string"
-        },
-        "schema": {
-          "$ref": "#/definitions/Schema"
-        }
-      },
-      "type": "object"
-    },
-    "ThingGetHistoryResponse": {
-      "allOf": [
-        {
-          "$ref": "#/definitions/ThingHistory"
-        },
-        {
-          "properties": {
-            "thingId": {
-              "format": "uuid",
-              "type": "string"
-            }
-          },
-          "type": "object"
-        }
-      ]
-    },
-    "ThingGetResponse": {
-      "allOf": [
-        {
-          "$ref": "#/definitions/Thing"
-        },
-        {
-          "properties": {
-            "thingId": {
-              "format": "uuid",
-              "type": "string"
-            }
-          },
-          "type": "object"
-        }
-      ]
-    },
-    "ThingHistory": {
-      "properties": {
-        "deleted": {
-          "description": "Indication whether the action is deleted",
-          "type": "boolean"
-        },
-        "key": {
-          "$ref": "#/definitions/SingleRef"
-        },
-        "propertyHistory": {
-          "description": "An array with the history of the things.",
-          "items": {
-            "$ref": "#/definitions/ThingHistoryObject"
-          },
-          "type": "array"
-        }
-      },
-      "type": "object"
-    },
-    "ThingHistoryObject": {
-      "allOf": [
-        {
-          "$ref": "#/definitions/ThingCreate"
-        },
-        {
-          "properties": {
-            "creationTimeUnix": {
-              "description": "Timestamp of creation of this thing history in milliseconds since epoch UTC.",
-              "format": "int64",
-              "type": "integer"
-            }
-          },
-          "type": "object"
-        }
-      ]
-    },
-    "ThingUpdate": {
-      "allOf": [
-        {
-          "$ref": "#/definitions/Thing"
-        },
-        {
-          "type": "object"
-        }
-      ]
-    },
-    "ThingsListResponse": {
-      "description": "List of things.",
-      "properties": {
-        "things": {
-          "description": "The actual list of things.",
-          "items": {
-            "$ref": "#/definitions/ThingGetResponse"
-          },
-          "type": "array"
-        },
-        "totalResults": {
-          "description": "The total number of things for the query. The number of items in a response may be smaller due to paging.",
-          "format": "int64",
-          "type": "integer"
-        }
-      },
-      "type": "object"
-    },
-    "VectorBasedQuestion": {
-      "description": "receive question based on array of classes, properties and values.",
-      "type": "array",
-      "items": {
-        "type": "object",
-        "properties": {
-          "classVectors": {
-            "description": "Vectorized classname.",
-            "type": "array",
-            "items": {
-              "type": "number",
-              "format": "float"
-            },
-            "minItems": 300,
-            "maxItems": 300
-          },
-          "classProps": {
-            "description": "Vectorized properties.",
-            "type": "array",
-            "items": {
-              "type": "object",
-              "properties": {
-                "propsVectors": {
-                  "type": "array",
-                  "items": {
-                    "type": "number",
-                    "format": "float"
-                  }
-                },
-                "value": {
-                  "description": "String with valuename.",
-                  "type": "string"
-                }
-              }
-            },
-            "minItems": 300,
-            "maxItems": 300
-          }
-        }
-      }
-    }
-  },
-  "externalDocs": {
-    "url": "https://github.com/creativesoftwarefdn/weaviate"
-  },
-  "info": {
-    "contact": {
-      "email": "hello@creativesoftwarefdn.org",
-      "name": "Weaviate",
-      "url": "https://github.com/creativesoftwarefdn"
-    },
-    "description": "Decentralised Knowledge Graph",
-    "title": "Weaviate - Decentralised Knowledge Graph",
-    "version": "0.10.5"
-  },
-  "parameters": {
-    "CommonMaxResultsParameterQuery": {
-      "description": "The maximum number of items to be returned per page. Default value is set in Weaviate config.",
-      "format": "int64",
-      "in": "query",
-      "name": "maxResults",
-      "required": false,
-      "type": "integer"
-    },
-    "CommonPageParameterQuery": {
-      "description": "The page number of the items to be returned.",
-      "format": "int64",
-      "in": "query",
-      "name": "page",
-      "required": false,
-      "type": "integer"
-    }
-  },
-  "paths": {
-    "/actions": {
-      "get": {
-        "description": "Lists all actions in reverse order of creation, owned by the user that belongs to the used token.",
-        "operationId": "weaviate.actions.list",
-        "parameters": [
-          {
-            "$ref": "#/parameters/CommonMaxResultsParameterQuery"
-          },
-          {
-            "$ref": "#/parameters/CommonPageParameterQuery"
-          }
-        ],
-        "responses": {
-          "200": {
-            "description": "Successful response.",
-            "schema": {
-              "$ref": "#/definitions/ActionsListResponse"
-            }
-          },
-          "401": {
-            "description": "Unauthorized or invalid credentials."
-          },
-          "403": {
-            "description": "The used API-key has insufficient permissions."
-          },
-          "404": {
-            "description": "Successful query result but no resource was found."
-          }
-        },
-        "summary": "Get a list of actionsrelated to this key.",
-        "tags": [
-          "actions"
-        ],
-        "x-available-in-mqtt": false,
-        "x-available-in-websocket": false
-      },
-      "post": {
-        "description": "Registers a new action. Given meta-data and schema values are validated.",
-        "operationId": "weaviate.actions.create",
-        "parameters": [
-          {
-            "in": "body",
-            "name": "body",
-            "required": true,
-            "schema": {
-              "type": "object",
-              "properties": {
-                "action": {
-                  "$ref": "#/definitions/ActionCreate"
-                },
-                "async": {
-                  "type": "boolean",
-                  "description": "If `async` is true, return a 202 with the new ID of the Action. You will receive this response before the data is persisted. If `async` is false, you will receive confirmation after the value is persisted. The value of `async` defaults to false."
-                }
-              }
-            }
-          }
-        ],
-        "responses": {
-          "200": {
-            "description": "Action created",
-            "schema": {
-              "$ref": "#/definitions/ActionGetResponse"
-            }
-          },
-          "202": {
-            "description": "Successfully received. No guarantees are made that the Action is persisted.",
-            "schema": {
-              "$ref": "#/definitions/ActionGetResponse"
-            }
-          },
-          "401": {
-            "description": "Unauthorized or invalid credentials."
-          },
-          "403": {
-            "description": "The used API-key has insufficient permissions."
-          },
-          "422": {
-            "description": "Request body contains well-formed (i.e., syntactically correct), but semantically erroneous. Are you sure the class is defined in the configuration file?",
-            "schema": {
-              "$ref": "#/definitions/ErrorResponse"
-            }
-          }
-        },
-        "summary": "Create actions between two things (object and subject).",
-        "tags": [
-          "actions"
-        ],
-        "x-available-in-mqtt": false,
-        "x-available-in-websocket": false
-      }
-    },
-    "/actions/validate": {
-      "post": {
-        "description": "Validate an action's schema and meta-data. It has to be based on a schema, which is related to the given action to be accepted by this validation.",
-        "operationId": "weaviate.actions.validate",
-        "parameters": [
-          {
-            "in": "body",
-            "name": "body",
-            "required": true,
-            "schema": {
-              "$ref": "#/definitions/ActionValidate"
-            }
-          }
-        ],
-        "responses": {
-          "200": {
-            "description": "Successful validated."
-          },
-          "401": {
-            "description": "Unauthorized or invalid credentials."
-          },
-          "403": {
-            "description": "The used API-key has insufficient permissions."
-          },
-          "422": {
-            "description": "Request body contains well-formed (i.e., syntactically correct), but semantically erroneous. Are you sure the class is defined in the configuration file?",
-            "schema": {
-              "$ref": "#/definitions/ErrorResponse"
-            }
-          }
-        },
-        "summary": "Validate an action based on a schema.",
-        "tags": [
-          "actions"
-        ],
-        "x-available-in-mqtt": false,
-        "x-available-in-websocket": false
-      }
-    },
-    "/actions/{actionId}": {
-      "delete": {
-        "description": "Deletes an action from the system.",
-        "operationId": "weaviate.actions.delete",
-        "parameters": [
-          {
-            "description": "Unique ID of the thing.",
-            "format": "uuid",
-            "in": "path",
-            "name": "actionId",
-            "required": true,
-            "type": "string"
-          }
-        ],
-        "responses": {
-          "204": {
-            "description": "Successful deleted."
-          },
-          "401": {
-            "description": "Unauthorized or invalid credentials."
-          },
-          "403": {
-            "description": "The used API-key has insufficient permissions."
-          },
-          "404": {
-            "description": "Successful query result but no resource was found."
-          }
-        },
-        "summary": "Delete an action based on its uuid related to this key.",
-        "tags": [
-          "actions"
-        ],
-        "x-available-in-mqtt": true,
-        "x-available-in-websocket": true
-      },
-      "get": {
-        "description": "Lists actions.",
-        "operationId": "weaviate.actions.get",
-        "parameters": [
-          {
-            "description": "Unique ID of the action.",
-            "format": "uuid",
-            "in": "path",
-            "name": "actionId",
-            "required": true,
-            "type": "string"
-          }
-        ],
-        "responses": {
-          "200": {
-            "description": "Successful response.",
-            "schema": {
-              "$ref": "#/definitions/ActionGetResponse"
-            }
-          },
-          "401": {
-            "description": "Unauthorized or invalid credentials."
-          },
-          "403": {
-            "description": "The used API-key has insufficient permissions."
-          },
-          "404": {
-            "description": "Successful query result but no resource was found."
-          }
-        },
-        "summary": "Get a specific action based on its uuid and a thing uuid related to this key. Also available as Websocket bus.",
-        "tags": [
-          "actions"
-        ],
-        "x-available-in-mqtt": false,
-        "x-available-in-websocket": false
-      },
-      "patch": {
-        "description": "Updates an action. This method supports patch semantics. Given meta-data and schema values are validated. LastUpdateTime is set to the time this function is called.",
-        "operationId": "weaviate.actions.patch",
-        "parameters": [
-          {
-            "description": "Unique ID of the action.",
-            "format": "uuid",
-            "in": "path",
-            "name": "actionId",
-            "required": true,
-            "type": "string"
-          },
-          {
-            "description": "If `async` is true, return a 202 if the patch is accepted. You will receive this response before the data is persisted. If `async` is false, you will receive confirmation after the update is persisted. The value of `async` defaults to false.",
-            "name": "async",
-            "in": "query",
-            "type": "boolean"
-          },
-          {
-            "description": "JSONPatch document as defined by RFC 6902.",
-            "in": "body",
-            "name": "body",
-            "required": true,
-            "schema": {
-              "items": {
-                "$ref": "#/definitions/PatchDocument"
-              },
-              "type": "array"
-            }
-          }
-        ],
-        "responses": {
-          "200": {
-            "description": "Successfully applied.",
-            "schema": {
-              "$ref": "#/definitions/ActionGetResponse"
-            }
-          },
-          "202": {
-            "description": "Successfully received.",
-            "schema": {
-              "$ref": "#/definitions/ActionGetResponse"
-            }
-          },
-          "400": {
-            "description": "The patch-JSON is malformed."
-          },
-          "401": {
-            "description": "Unauthorized or invalid credentials."
-          },
-          "403": {
-            "description": "The used API-key has insufficient permissions."
-          },
-          "404": {
-            "description": "Successful query result but no resource was found."
-          },
-          "422": {
-            "description": "The patch-JSON is valid but unprocessable.",
-            "schema": {
-              "$ref": "#/definitions/ErrorResponse"
-            }
-          }
-        },
-        "summary": "Update an action based on its uuid (using patch semantics) related to this key.",
-        "tags": [
-          "actions"
-        ],
-        "x-available-in-mqtt": false,
-        "x-available-in-websocket": false
-      },
-      "put": {
-        "description": "Updates an action's data. Given meta-data and schema values are validated. LastUpdateTime is set to the time this function is called.",
-        "operationId": "weaviate.action.update",
-        "parameters": [
-          {
-            "description": "Unique ID of the action.",
-            "format": "uuid",
-            "in": "path",
-            "name": "actionId",
-            "required": true,
-            "type": "string"
-          },
-          {
-            "in": "body",
-            "name": "body",
-            "required": true,
-            "schema": {
-              "$ref": "#/definitions/ActionUpdate"
-            }
-          }
-        ],
-        "responses": {
-          "202": {
-            "description": "Successfully received.",
-            "schema": {
-              "$ref": "#/definitions/ActionGetResponse"
-            }
-          },
-          "401": {
-            "description": "Unauthorized or invalid credentials."
-          },
-          "403": {
-            "description": "The used API-key has insufficient permissions."
-          },
-          "404": {
-            "description": "Successful query result but no resource was found."
-          },
-          "422": {
-            "description": "Request body contains well-formed (i.e., syntactically correct), but semantically erroneous. Are you sure the class is defined in the configuration file?",
-            "schema": {
-              "$ref": "#/definitions/ErrorResponse"
-            }
-          }
-        },
-        "summary": "Update an action based on its uuid related to this key.",
-        "tags": [
-          "actions"
-        ],
-        "x-available-in-mqtt": false,
-        "x-available-in-websocket": false
-      }
-    },
-    "/actions/{actionId}/history": {
-      "get": {
-        "description": "Returns a particular action history.",
-        "operationId": "weaviate.action.history.get",
-        "parameters": [
-          {
-            "description": "Unique ID of the action.",
-            "format": "uuid",
-            "in": "path",
-            "name": "actionId",
-            "required": true,
-            "type": "string"
-          }
-        ],
-        "responses": {
-          "200": {
-            "description": "Successful response.",
-            "schema": {
-              "$ref": "#/definitions/ActionGetHistoryResponse"
-            }
-          },
-          "401": {
-            "description": "Unauthorized or invalid credentials."
-          },
-          "403": {
-            "description": "The used API-key has insufficient permissions."
-          },
-          "404": {
-            "description": "Successful query result but no resource was found."
-          },
-          "501": {
-            "description": "Not (yet) implemented."
-          }
-        },
-        "summary": "Get a action's history based on its uuid related to this key.",
-        "tags": [
-          "actions"
-        ],
-        "x-available-in-mqtt": false,
-        "x-available-in-websocket": false
-      }
-    },
-    "/actions/{actionId}/properties/{propertyName}": {
-      "post": {
-        "description": "Add a single reference to a class-property when cardinality is set to 'hasMany'.",
-        "operationId": "weaviate.actions.properties.create",
-        "parameters": [
-          {
-            "description": "Unique ID of the action.",
-            "format": "uuid",
-            "in": "path",
-            "name": "actionId",
-            "required": true,
-            "type": "string"
-          },
-          {
-            "description": "Unique name of the property related to the action.",
-            "in": "path",
-            "name": "propertyName",
-            "required": true,
-            "type": "string"
-          },
-          {
-            "in": "body",
-            "name": "body",
-            "required": true,
-            "schema": {
-              "$ref": "#/definitions/SingleRef"
-            }
-          }
-        ],
-        "responses": {
-          "200": {
-            "description": "Successfully added the refference."
-          },
-          "401": {
-            "description": "Unauthorized or invalid credentials."
-          },
-          "403": {
-            "description": "The used API-key has insufficient permissions."
-          },
-          "422": {
-            "description": "Request body contains well-formed (i.e., syntactically correct), but semantically erroneous. Are you sure the property exists or that it is a class?",
-            "schema": {
-              "$ref": "#/definitions/ErrorResponse"
-            }
-          }
-        },
-        "summary": "Add a single reference to a class-property when cardinality is set to 'hasMany'.",
-        "tags": [
-          "actions"
-        ],
-        "x-available-in-mqtt": false,
-        "x-available-in-websocket": false
-      },
-      "put": {
-        "description": "Replace all references to a class-property.",
-        "operationId": "weaviate.actions.properties.update",
-        "parameters": [
-          {
-            "description": "Unique ID of the action.",
-            "format": "uuid",
-            "in": "path",
-            "name": "actionId",
-            "required": true,
-            "type": "string"
-          },
-          {
-            "description": "Unique name of the property related to the action.",
-            "in": "path",
-            "name": "propertyName",
-            "required": true,
-            "type": "string"
-          },
-          {
-            "in": "body",
-            "name": "body",
-            "required": true,
-            "schema": {
-              "$ref": "#/definitions/MultipleRef"
-            }
-          }
-        ],
-        "responses": {
-          "200": {
-            "description": "Successfully replaced all the refferences."
-          },
-          "401": {
-            "description": "Unauthorized or invalid credentials."
-          },
-          "403": {
-            "description": "The used API-key has insufficient permissions."
-          },
-          "422": {
-            "description": "Request body contains well-formed (i.e., syntactically correct), but semantically erroneous. Are you sure the property exists or that it is a class?",
-            "schema": {
-              "$ref": "#/definitions/ErrorResponse"
-            }
-          }
-        },
-        "summary": "Replace all references to a class-property.",
-        "tags": [
-          "actions"
-        ],
-        "x-available-in-mqtt": false,
-        "x-available-in-websocket": false
-      },
-      "delete": {
-        "description": "Delete the single reference that is given in the body from the list of references that this property has.",
-        "operationId": "weaviate.actions.properties.delete",
-        "parameters": [
-          {
-            "description": "Unique ID of the action.",
-            "format": "uuid",
-            "in": "path",
-            "name": "actionId",
-            "required": true,
-            "type": "string"
-          },
-          {
-            "description": "Unique name of the property related to the action.",
-            "in": "path",
-            "name": "propertyName",
-            "required": true,
-            "type": "string"
-          },
-          {
-            "in": "body",
-            "name": "body",
-            "required": true,
-            "schema": {
-              "$ref": "#/definitions/SingleRef"
-            }
-          }
-        ],
-        "responses": {
-          "204": {
-            "description": "Successful deleted."
-          },
-          "401": {
-            "description": "Unauthorized or invalid credentials."
-          },
-          "403": {
-            "description": "The used API-key has insufficient permissions."
-          },
-          "404": {
-            "description": "Successful query result but no resource was found.",
-            "schema": {
-              "$ref": "#/definitions/ErrorResponse"
-            }
-          }
-        },
-        "summary": "Delete the single reference that is given in the body from the list of references that this property has.",
-        "tags": [
-          "actions"
-        ],
-        "x-available-in-mqtt": false,
-        "x-available-in-websocket": false
-      }
-    },
-    "/graphql": {
-      "post": {
-        "description": "Get an object based on GraphQL",
-        "operationId": "weaviate.graphql.post",
-        "parameters": [
-          {
-            "description": "The GraphQL query request parameters.",
-            "in": "body",
-            "name": "body",
-            "required": true,
-            "schema": {
-              "$ref": "#/definitions/GraphQLQuery"
-            }
-          }
-        ],
-        "responses": {
-          "200": {
-            "description": "Succesful query (with select).",
-            "schema": {
-              "$ref": "#/definitions/GraphQLResponse"
-            }
-          },
-          "401": {
-            "description": "Unauthorized or invalid credentials."
-          },
-          "403": {
-            "description": "The used API-key has insufficient permissions."
-          },
-          "422": {
-            "description": "Request body contains well-formed (i.e., syntactically correct), but semantically erroneous. Are you sure the class is defined in the configuration file?",
-            "schema": {
-              "$ref": "#/definitions/ErrorResponse"
-            }
-          }
-        },
-        "summary": "Get a response based on GraphQL",
-        "tags": [
-          "graphql"
-        ],
-        "x-available-in-mqtt": false,
-        "x-available-in-websocket": false
-      }
-    },
-    "/keys": {
-      "post": {
-        "description": "Creates a new key. Input expiration date is validated on being in the future and not longer than parent expiration date.",
-        "operationId": "weaviate.key.create",
-        "parameters": [
-          {
-            "in": "body",
-            "name": "body",
-            "required": true,
-            "schema": {
-              "$ref": "#/definitions/KeyCreate"
-            }
-          }
-        ],
-        "responses": {
-          "200": {
-            "description": "Successfully created.",
-            "schema": {
-              "$ref": "#/definitions/KeyTokenGetResponse"
-            }
-          },
-          "401": {
-            "description": "Unauthorized or invalid credentials."
-          },
-          "422": {
-            "description": "Request body contains well-formed (i.e., syntactically correct), but semantically erroneous. Are you sure the class is defined in the configuration file?",
-            "schema": {
-              "$ref": "#/definitions/ErrorResponse"
-            }
-          }
-        },
-        "summary": "Create a new key related to this key.",
-        "tags": [
-          "keys"
-        ],
-        "x-available-in-mqtt": false,
-        "x-available-in-websocket": false
-      }
-    },
-    "/keys/me": {
-      "get": {
-        "description": "Get the key-information of the key used.",
-        "operationId": "weaviate.keys.me.get",
-        "responses": {
-          "200": {
-            "description": "Successful response.",
-            "schema": {
-              "$ref": "#/definitions/KeyGetResponse"
-            }
-          },
-          "401": {
-            "description": "Unauthorized or invalid credentials."
-          },
-          "404": {
-            "description": "Successful query result but no resource was found."
-          }
-        },
-        "summary": "Get a key based on the key used to do the request.",
-        "tags": [
-          "keys"
-        ],
-        "x-available-in-mqtt": false,
-        "x-available-in-websocket": false
-      }
-    },
-    "/keys/me/children": {
-      "get": {
-        "description": "Get children of used key, only one step deep. A child can have children of its own.",
-        "operationId": "weaviate.keys.me.children.get",
-        "responses": {
-          "200": {
-            "description": "Successful response.",
-            "schema": {
-              "$ref": "#/definitions/KeyChildrenGetResponse"
-            }
-          },
-          "401": {
-            "description": "Unauthorized or invalid credentials."
-          },
-          "404": {
-            "description": "Successful query result but no resource was found."
-          }
-        },
-        "summary": "Get an object of this keys' children related to the key used for request.",
-        "tags": [
-          "keys"
-        ],
-        "x-available-in-mqtt": false,
-        "x-available-in-websocket": false
-      }
-    },
-    "/keys/{keyId}": {
-      "delete": {
-        "description": "Deletes a key. Only parent or self is allowed to delete key. When you delete a key, all its children will be deleted as well.",
-        "operationId": "weaviate.keys.delete",
-        "parameters": [
-          {
-            "description": "Unique ID of the key.",
-            "format": "uuid",
-            "in": "path",
-            "name": "keyId",
-            "required": true,
-            "type": "string"
-          }
-        ],
-        "responses": {
-          "204": {
-            "description": "Successful deleted."
-          },
-          "401": {
-            "description": "Unauthorized or invalid credentials."
-          },
-          "403": {
-            "description": "The used API-key has insufficient permissions."
-          },
-          "404": {
-            "description": "Successful query result but no resource was found."
-          }
-        },
-        "summary": "Delete a key based on its uuid related to this key.",
-        "tags": [
-          "keys"
-        ],
-        "x-available-in-mqtt": false,
-        "x-available-in-websocket": false
-      },
-      "get": {
-        "description": "Get a key.",
-        "operationId": "weaviate.keys.get",
-        "parameters": [
-          {
-            "description": "Unique ID of the key.",
-            "format": "uuid",
-            "in": "path",
-            "name": "keyId",
-            "required": true,
-            "type": "string"
-          }
-        ],
-        "responses": {
-          "200": {
-            "description": "Successful response.",
-            "schema": {
-              "$ref": "#/definitions/KeyGetResponse"
-            }
-          },
-          "401": {
-            "description": "Unauthorized or invalid credentials."
-          },
-          "403": {
-            "description": "The used API-key has insufficient permissions."
-          },
-          "404": {
-            "description": "Successful query result but no resource was found."
-          }
-        },
-        "summary": "Get a key based on its uuid related to this key.",
-        "tags": [
-          "keys"
-        ],
-        "x-available-in-mqtt": false,
-        "x-available-in-websocket": false
-      }
-    },
-    "/keys/{keyId}/children": {
-      "get": {
-        "description": "Get children of a key, only one step deep. A child can have children of its own.",
-        "operationId": "weaviate.keys.children.get",
-        "parameters": [
-          {
-            "description": "Unique ID of the key.",
-            "format": "uuid",
-            "in": "path",
-            "name": "keyId",
-            "required": true,
-            "type": "string"
-          }
-        ],
-        "responses": {
-          "200": {
-            "description": "Successful response.",
-            "schema": {
-              "$ref": "#/definitions/KeyChildrenGetResponse"
-            }
-          },
-          "401": {
-            "description": "Unauthorized or invalid credentials."
-          },
-          "403": {
-            "description": "The used API-key has insufficient permissions."
-          },
-          "404": {
-            "description": "Successful query result but no resource was found."
-          }
-        },
-        "summary": "Get an object of this keys' children related to this key.",
-        "tags": [
-          "keys"
-        ],
-        "x-available-in-mqtt": false,
-        "x-available-in-websocket": false
-      }
-    },
-    "/keys/{keyId}/renew-token": {
-      "put": {
-        "description": "Renews the related key. Validates being lower in tree than given key. Can not renew itself, unless being parent.",
-        "operationId": "weaviate.keys.renew.token",
-        "parameters": [
-          {
-            "description": "Unique ID of the key.",
-            "format": "uuid",
-            "in": "path",
-            "name": "keyId",
-            "required": true,
-            "type": "string"
-          }
-        ],
-        "responses": {
-          "200": {
-            "description": "Successful response.",
-            "schema": {
-              "$ref": "#/definitions/KeyTokenGetResponse"
-            }
-          },
-          "401": {
-            "description": "Unauthorized or invalid credentials."
-          },
-          "403": {
-            "description": "The used API-key has insufficient permissions."
-          },
-          "404": {
-            "description": "Successful query result but no resource was found."
-          },
-          "422": {
-            "description": "Request body contains well-formed (i.e., syntactically correct), but semantically erroneous. Are you sure the class is defined in the configuration file?",
-            "schema": {
-              "$ref": "#/definitions/ErrorResponse"
-            }
-          }
-        },
-        "summary": "Renews a key based on the key given in the query string.",
-        "tags": [
-          "keys"
-        ],
-        "x-available-in-mqtt": false,
-        "x-available-in-websocket": false
-      }
-    },
-    "/meta": {
-      "get": {
-        "description": "Gives meta information about the server and can be used to provide information to another Weaviate instance that wants to interact with the current instance.",
-        "operationId": "weaviate.meta.get",
-        "produces": [
-          "application/json"
-        ],
-        "responses": {
-          "200": {
-            "description": "Successful response.",
-            "schema": {
-              "$ref": "#/definitions/Meta"
-            }
-          },
-          "401": {
-            "description": "Unauthorized or invalid credentials."
-          }
-        },
-        "summary": "Returns meta information of the current Weaviate instance.",
-        "tags": [
-          "meta"
-        ],
-        "x-available-in-mqtt": false,
-        "x-available-in-websocket": false
-      }
-    },
-    "/p2p/health": {
-      "get": {
-        "description": "Check if a peer is alive and healthy",
-        "operationId": "weaviate.p2p.health",
-        "responses": {
-          "200": {
-            "description": "Alive and kicking!"
-          },
-          "500": {
-            "description": "Not healthy (yet)"
-          }
-        },
-        "security": [],
-        "summary": "Check if a peer is alive.",
-        "tags": [
-          "P2P"
-        ],
-        "x-available-in-mqtt": false,
-        "x-available-in-websocket": false
-      }
-    },
-    "/p2p/genesis": {
-      "put": {
-        "description": "Receive an update from the Genesis server.",
-        "operationId": "weaviate.p2p.genesis_update",
-        "parameters": [
-          {
-            "in": "body",
-            "name": "peers",
-            "required": true,
-            "schema": {
-              "$ref": "#/definitions/PeerUpdateList"
-            }
-          }
-        ],
-        "responses": {
-          "200": {
-            "description": "Alive and kicking!"
-          },
-          "401": {
-            "description": "Unauthorized update"
-          },
-          "500": {
-            "description": "Internal error"
-          }
-        },
-        "security": [],
-        "tags": [
-          "P2P"
-        ],
-        "x-available-in-mqtt": false,
-        "x-available-in-websocket": false
-      }
-    },
-    "/schema": {
-      "get": {
-        "summary": "Dump the current the database schema",
-        "operationId": "weaviate.schema.dump",
-        "tags": [
-          "schema"
-        ],
-        "responses": {
-          "200": {
-            "description": "Successfully dumped the database schema.",
-            "schema": {
-              "type": "object",
-              "properties": {
-                "things": {
-                  "$ref": "#/definitions/SemanticSchema"
-                },
-                "actions": {
-                  "$ref": "#/definitions/SemanticSchema"
-                }
-              }
-            }
-          },
-          "401": {
-            "description": "Unauthorized or invalid credentials."
-          }
-        }
-      }
-    },
-    "/schema/actions": {
-      "post": {
-        "summary": "Create a new Action class in the ontology.",
-        "operationId": "weaviate.schema.actions.create",
-        "tags": [
-          "schema"
-        ],
-        "parameters": [
-          {
-            "name": "actionClass",
-            "in": "body",
-            "required": true,
-            "schema": {
-              "$ref": "#/definitions/SemanticSchemaClass"
-            }
-          }
-        ],
-        "responses": {
-          "200": {
-            "description": "Added the new Action class to the ontology."
-          },
-          "401": {
-            "description": "Unauthorized or invalid credentials."
-          },
-          "422": {
-            "description": "Invalid Action class",
-            "schema": {
-              "$ref": "#/definitions/ErrorResponse"
-            }
-          }
-        }
-      }
-    },
-    "/schema/actions/{className}": {
-      "delete": {
-        "summary": "Remove a Action class (and all data in the instances) from the ontology",
-        "operationId": "weaviate.schema.actions.delete",
-        "tags": [
-          "schema"
-        ],
-        "parameters": [
-          {
-            "name": "className",
-            "in": "path",
-            "required": true,
-            "type": "string"
-          }
-        ],
-        "responses": {
-          "200": {
-            "description": "Removed the Action class from the ontology."
-          },
-          "401": {
-            "description": "Unauthorized or invalid credentials."
-          },
-          "400": {
-            "description": "Could not delete the Action class",
-            "schema": {
-              "$ref": "#/definitions/ErrorResponse"
-            }
-          }
-        }
-      },
-      "put": {
-        "summary": "Rename, or replace the keywords of the Action",
-        "operationId": "weaviate.schema.actions.update",
-        "tags": [
-          "schema"
-        ],
-        "parameters": [
-          {
-            "name": "className",
-            "in": "path",
-            "required": true,
-            "type": "string"
-          },
-          {
-            "name": "body",
-            "in": "body",
-            "required": true,
-            "schema": {
-              "type": "object",
-              "properties": {
-                "newName": {
-                  "description": "The new name of the Action",
-                  "type": "string"
-                },
-                "keywords": {
-                  "$ref": "#/definitions/SemanticSchemaKeywords"
-                }
-              }
-            }
-          }
-        ],
-        "responses": {
-          "200": {
-            "description": "Changes applied"
-          },
-          "401": {
-            "description": "Unauthorized or invalid credentials."
-          },
-          "403": {
-            "description": "Could not find the Action class"
-          },
-          "422": {
-            "description": "Invalid update",
-            "schema": {
-              "$ref": "#/definitions/ErrorResponse"
-            }
-          }
-        }
-      }
-    },
-    "/schema/actions/{className}/properties": {
-      "post": {
-        "summary": "Add a property to a Action class",
-        "operationId": "weaviate.schema.actions.properties.add",
-        "tags": [
-          "schema"
-        ],
-        "parameters": [
-          {
-            "name": "className",
-            "in": "path",
-            "required": true,
-            "type": "string"
-          },
-          {
-            "name": "body",
-            "in": "body",
-            "required": true,
-            "schema": {
-              "$ref": "#/definitions/SemanticSchemaClassProperty"
-            }
-          }
-        ],
-        "responses": {
-          "200": {
-            "description": "Added the property"
-          },
-          "401": {
-            "description": "Unauthorized or invalid credentials."
-          },
-          "403": {
-            "description": "Could not find the Action class"
-          },
-          "422": {
-            "description": "Invalid property",
-            "schema": {
-              "$ref": "#/definitions/ErrorResponse"
-            }
-          }
-        }
-      }
-    },
-    "/schema/actions/{className}/properties/{propertyName}": {
-      "delete": {
-        "summary": "Remove a property from a Action class",
-        "operationId": "weaviate.schema.actions.properties.delete",
-        "tags": [
-          "schema"
-        ],
-        "parameters": [
-          {
-            "name": "className",
-            "in": "path",
-            "required": true,
-            "type": "string"
-          },
-          {
-            "name": "propertyName",
-            "in": "path",
-            "required": true,
-            "type": "string"
-          }
-        ],
-        "responses": {
-          "200": {
-            "description": "Removed the property from the ontology."
-          },
-          "401": {
-            "description": "Unauthorized or invalid credentials."
-          },
-          "403": {
-            "description": "Could not find the Action class or property"
-          }
-        }
-      },
-      "put": {
-        "summary": "Rename, or replace the keywords of the property",
-        "operationId": "weaviate.schema.actions.properties.update",
-        "tags": [
-          "schema"
-        ],
-        "parameters": [
-          {
-            "name": "className",
-            "in": "path",
-            "required": true,
-            "type": "string"
-          },
-          {
-            "name": "propertyName",
-            "in": "path",
-            "required": true,
-            "type": "string"
-          },
-          {
-            "name": "body",
-            "in": "body",
-            "required": true,
-            "schema": {
-              "type": "object",
-              "properties": {
-                "newName": {
-                  "description": "The new name of the property",
-                  "type": "string"
-                },
-                "keywords": {
-                  "$ref": "#/definitions/SemanticSchemaKeywords"
-                }
-              }
-            }
-          }
-        ],
-        "responses": {
-          "200": {
-            "description": "Changes applied"
-          },
-          "401": {
-            "description": "Unauthorized or invalid credentials."
-          },
-          "403": {
-            "description": "Could not find the Action class or property"
-          },
-          "422": {
-            "description": "Invalid update",
-            "schema": {
-              "$ref": "#/definitions/ErrorResponse"
-            }
-          }
-        }
-      }
-    },
-    "/schema/things": {
-      "post": {
-        "summary": "Create a new Thing class in the ontology.",
-        "operationId": "weaviate.schema.things.create",
-        "tags": [
-          "schema"
-        ],
-        "parameters": [
-          {
-            "name": "thingClass",
-            "in": "body",
-            "required": true,
-            "schema": {
-              "$ref": "#/definitions/SemanticSchemaClass"
-            }
-          }
-        ],
-        "responses": {
-          "200": {
-            "description": "Added the new Thing class to the ontology."
-          },
-          "401": {
-            "description": "Unauthorized or invalid credentials."
-          },
-          "422": {
-            "description": "Invalid Thing class",
-            "schema": {
-              "$ref": "#/definitions/ErrorResponse"
-            }
-          }
-        }
-      }
-    },
-    "/schema/things/{className}": {
-      "delete": {
-        "summary": "Remove a Thing class (and all data in the instances) from the ontology",
-        "operationId": "weaviate.schema.things.delete",
-        "tags": [
-          "schema"
-        ],
-        "parameters": [
-          {
-            "name": "className",
-            "in": "path",
-            "required": true,
-            "type": "string"
-          }
-        ],
-        "responses": {
-          "200": {
-            "description": "Removed the Thing class from the ontology."
-          },
-          "401": {
-            "description": "Unauthorized or invalid credentials."
-          },
-          "400": {
-            "description": "Could not delete the Thing class",
-            "schema": {
-              "$ref": "#/definitions/ErrorResponse"
-            }
-          }
-        }
-      },
-      "put": {
-        "summary": "Rename, or replace the keywords of the Thing",
-        "operationId": "weaviate.schema.things.update",
-        "tags": [
-          "schema"
-        ],
-        "parameters": [
-          {
-            "name": "className",
-            "in": "path",
-            "required": true,
-            "type": "string"
-          },
-          {
-            "name": "body",
-            "in": "body",
-            "required": true,
-            "schema": {
-              "type": "object",
-              "properties": {
-                "newName": {
-                  "description": "The new name of the Thing",
-                  "type": "string"
-                },
-                "keywords": {
-                  "$ref": "#/definitions/SemanticSchemaKeywords"
-                }
-              }
-            }
-          }
-        ],
-        "responses": {
-          "200": {
-            "description": "Changes applied"
-          },
-          "401": {
-            "description": "Unauthorized or invalid credentials."
-          },
-          "403": {
-            "description": "Could not find the Thing class"
-          },
-          "422": {
-            "description": "Invalid update",
-            "schema": {
-              "$ref": "#/definitions/ErrorResponse"
-            }
-          }
-        }
-      }
-    },
-    "/schema/things/{className}/properties": {
-      "post": {
-        "summary": "Add a property to a Thing class",
-        "operationId": "weaviate.schema.things.properties.add",
-        "tags": [
-          "schema"
-        ],
-        "parameters": [
-          {
-            "name": "className",
-            "in": "path",
-            "required": true,
-            "type": "string"
-          },
-          {
-            "name": "body",
-            "in": "body",
-            "required": true,
-            "schema": {
-              "$ref": "#/definitions/SemanticSchemaClassProperty"
-            }
-          }
-        ],
-        "responses": {
-          "200": {
-            "description": "Added the property"
-          },
-          "401": {
-            "description": "Unauthorized or invalid credentials."
-          },
-          "403": {
-            "description": "Could not find the Thing class"
-          },
-          "422": {
-            "description": "Invalid property",
-            "schema": {
-              "$ref": "#/definitions/ErrorResponse"
-            }
-          }
-        }
-      }
-    },
-    "/schema/things/{className}/properties/{propertyName}": {
-      "delete": {
-        "summary": "Remove a property from a Thing class",
-        "operationId": "weaviate.schema.things.properties.delete",
-        "tags": [
-          "schema"
-        ],
-        "parameters": [
-          {
-            "name": "className",
-            "in": "path",
-            "required": true,
-            "type": "string"
-          },
-          {
-            "name": "propertyName",
-            "in": "path",
-            "required": true,
-            "type": "string"
-          }
-        ],
-        "responses": {
-          "200": {
-            "description": "Removed the property from the ontology."
-          },
-          "401": {
-            "description": "Unauthorized or invalid credentials."
-          },
-          "403": {
-            "description": "Could not find the Thing class or property"
-          }
-        }
-      },
-      "put": {
-        "summary": "Rename, or replace the keywords of the property",
-        "operationId": "weaviate.schema.things.properties.update",
-        "tags": [
-          "schema"
-        ],
-        "parameters": [
-          {
-            "name": "className",
-            "in": "path",
-            "required": true,
-            "type": "string"
-          },
-          {
-            "name": "propertyName",
-            "in": "path",
-            "required": true,
-            "type": "string"
-          },
-          {
-            "name": "body",
-            "in": "body",
-            "required": true,
-            "schema": {
-              "type": "object",
-              "properties": {
-                "newName": {
-                  "description": "The new name of the property",
-                  "type": "string"
-                },
-                "keywords": {
-                  "$ref": "#/definitions/SemanticSchemaKeywords"
-                }
-              }
-            }
-          }
-        ],
-        "responses": {
-          "200": {
-            "description": "Changes applied"
-          },
-          "401": {
-            "description": "Unauthorized or invalid credentials."
-          },
-          "403": {
-            "description": "Could not find the Thing class or property"
-          },
-          "422": {
-            "description": "Invalid update",
-            "schema": {
-              "$ref": "#/definitions/ErrorResponse"
-            }
-          }
-        }
-      }
-    },
-    "/things": {
-      "get": {
-        "description": "Lists all things in reverse order of creation, owned by the user that belongs to the used token.",
-        "operationId": "weaviate.things.list",
-        "parameters": [
-          {
-            "$ref": "#/parameters/CommonMaxResultsParameterQuery"
-          },
-          {
-            "$ref": "#/parameters/CommonPageParameterQuery"
-          }
-        ],
-        "responses": {
-          "200": {
-            "description": "Successful response.",
-            "schema": {
-              "$ref": "#/definitions/ThingsListResponse"
-            }
-          },
-          "401": {
-            "description": "Unauthorized or invalid credentials."
-          },
-          "403": {
-            "description": "The used API-key has insufficient permissions."
-          },
-          "404": {
-            "description": "Successful query result but no resource was found."
-          }
-        },
-        "summary": "Get a list of things related to this key.",
-        "tags": [
-          "things"
-        ],
-        "x-available-in-mqtt": false,
-        "x-available-in-websocket": false
-      },
-      "post": {
-        "description": "Registers a new thing. Given meta-data and schema values are validated.",
-        "operationId": "weaviate.things.create",
-        "parameters": [
-          {
-            "in": "body",
-            "name": "body",
-            "required": true,
-            "schema": {
-              "type": "object",
-              "properties": {
-                "async": {
-                  "type": "boolean",
-                  "description": "If `async` is true, return a 202 with the new ID of the Thing. You will receive this response before the data is persisted. If `async` is false, you will receive confirmation after the value is persisted. The value of `async` defaults to false."
-                },
-                "thing": {
-                  "$ref": "#/definitions/ThingCreate"
-                }
-              }
-            }
-          }
-        ],
-        "responses": {
-          "200": {
-            "description": "Thing created.",
-            "schema": {
-              "$ref": "#/definitions/ThingGetResponse"
-            }
-          },
-          "202": {
-            "description": "Successfully received.",
-            "schema": {
-              "$ref": "#/definitions/ThingGetResponse"
-            }
-          },
-          "401": {
-            "description": "Unauthorized or invalid credentials."
-          },
-          "403": {
-            "description": "The used API-key has insufficient permissions."
-          },
-          "422": {
-            "description": "Request body contains well-formed (i.e., syntactically correct), but semantically erroneous. Are you sure the class is defined in the configuration file?",
-            "schema": {
-              "$ref": "#/definitions/ErrorResponse"
-            }
-          }
-        },
-        "summary": "Create a new thing based on a thing template related to this key.",
-        "tags": [
-          "things"
-        ],
-        "x-available-in-mqtt": false,
-        "x-available-in-websocket": false
-      }
-    },
-    "/things/validate": {
-      "post": {
-        "description": "Validate a thing's schema and meta-data. It has to be based on a schema, which is related to the given Thing to be accepted by this validation.",
-        "operationId": "weaviate.things.validate",
-        "parameters": [
-          {
-            "in": "body",
-            "name": "body",
-            "required": true,
-            "schema": {
-              "$ref": "#/definitions/ThingCreate"
-            }
-          }
-        ],
-        "responses": {
-          "200": {
-            "description": "Successful validated."
-          },
-          "401": {
-            "description": "Unauthorized or invalid credentials."
-          },
-          "403": {
-            "description": "The used API-key has insufficient permissions."
-          },
-          "422": {
-            "description": "Request body contains well-formed (i.e., syntactically correct), but semantically erroneous. Are you sure the class is defined in the configuration file?",
-            "schema": {
-              "$ref": "#/definitions/ErrorResponse"
-            }
-          }
-        },
-        "summary": "Validate Things schema.",
-        "tags": [
-          "things"
-        ],
-        "x-available-in-mqtt": false,
-        "x-available-in-websocket": false
-      }
-    },
-    "/things/{thingId}": {
-      "delete": {
-        "description": "Deletes a thing from the system. All actions pointing to this thing, where the thing is the object of the action, are also being deleted.",
-        "operationId": "weaviate.things.delete",
-        "parameters": [
-          {
-            "description": "Unique ID of the thing.",
-            "format": "uuid",
-            "in": "path",
-            "name": "thingId",
-            "required": true,
-            "type": "string"
-          }
-        ],
-        "responses": {
-          "204": {
-            "description": "Successful deleted."
-          },
-          "401": {
-            "description": "Unauthorized or invalid credentials."
-          },
-          "403": {
-            "description": "The used API-key has insufficient permissions."
-          },
-          "404": {
-            "description": "Successful query result but no resource was found."
-          }
-        },
-        "summary": "Delete a thing based on its uuid related to this key.",
-        "tags": [
-          "things"
-        ],
-        "x-available-in-mqtt": true,
-        "x-available-in-websocket": true
-      },
-      "get": {
-        "description": "Returns a particular thing data.",
-        "operationId": "weaviate.things.get",
-        "parameters": [
-          {
-            "description": "Unique ID of the thing.",
-            "format": "uuid",
-            "in": "path",
-            "name": "thingId",
-            "required": true,
-            "type": "string"
-          }
-        ],
-        "responses": {
-          "200": {
-            "description": "Successful response.",
-            "schema": {
-              "$ref": "#/definitions/ThingGetResponse"
-            }
-          },
-          "401": {
-            "description": "Unauthorized or invalid credentials."
-          },
-          "403": {
-            "description": "The used API-key has insufficient permissions."
-          },
-          "404": {
-            "description": "Successful query result but no resource was found."
-          }
-        },
-        "summary": "Get a thing based on its uuid related to this key.",
-        "tags": [
-          "things"
-        ],
-        "x-available-in-mqtt": false,
-        "x-available-in-websocket": false
-      },
-      "patch": {
-        "description": "Updates a thing data. This method supports patch semantics. Given meta-data and schema values are validated. LastUpdateTime is set to the time this function is called.",
-        "operationId": "weaviate.things.patch",
-        "parameters": [
-          {
-            "description": "Unique ID of the thing.",
-            "format": "uuid",
-            "in": "path",
-            "name": "thingId",
-            "required": true,
-            "type": "string"
-          },
-          {
-            "description": "If `async` is true, return a 202 if the patch is accepted. You will receive this response before the data is persisted. If `async` is false, you will receive confirmation after the update is persisted. The value of `async` defaults to false.",
-            "name": "async",
-            "in": "query",
-            "type": "boolean"
-          },
-          {
-            "description": "JSONPatch document as defined by RFC 6902.",
-            "in": "body",
-            "name": "body",
-            "required": true,
-            "schema": {
-              "items": {
-                "$ref": "#/definitions/PatchDocument"
-              },
-              "type": "array"
-            }
-          }
-        ],
-        "responses": {
-          "200": {
-            "description": "Successfully applied.",
-            "schema": {
-              "$ref": "#/definitions/ThingGetResponse"
-            }
-          },
-          "202": {
-            "description": "Successfully received.",
-            "schema": {
-              "$ref": "#/definitions/ThingGetResponse"
-            }
-          },
-          "400": {
-            "description": "The patch-JSON is malformed."
-          },
-          "401": {
-            "description": "Unauthorized or invalid credentials."
-          },
-          "403": {
-            "description": "The used API-key has insufficient permissions."
-          },
-          "404": {
-            "description": "Successful query result but no resource was found."
-          },
-          "422": {
-            "description": "The patch-JSON is valid but unprocessable.",
-            "schema": {
-              "$ref": "#/definitions/ErrorResponse"
-            }
-          }
-        },
-        "summary": "Update a thing based on its uuid (using patch semantics) related to this key.",
-        "tags": [
-          "things"
-        ],
-        "x-available-in-mqtt": false,
-        "x-available-in-websocket": false
-      },
-      "put": {
-        "description": "Updates a thing data. Given meta-data and schema values are validated. LastUpdateTime is set to the time this function is called.",
-        "operationId": "weaviate.things.update",
-        "parameters": [
-          {
-            "description": "Unique ID of the thing.",
-            "format": "uuid",
-            "in": "path",
-            "name": "thingId",
-            "required": true,
-            "type": "string"
-          },
-          {
-            "in": "body",
-            "name": "body",
-            "required": true,
-            "schema": {
-              "$ref": "#/definitions/ThingUpdate"
-            }
-          }
-        ],
-        "responses": {
-          "202": {
-            "description": "Successfully received.",
-            "schema": {
-              "$ref": "#/definitions/ThingGetResponse"
-            }
-          },
-          "401": {
-            "description": "Unauthorized or invalid credentials."
-          },
-          "403": {
-            "description": "The used API-key has insufficient permissions."
-          },
-          "404": {
-            "description": "Successful query result but no resource was found."
-          },
-          "422": {
-            "description": "Request body contains well-formed (i.e., syntactically correct), but semantically erroneous. Are you sure the class is defined in the configuration file?",
-            "schema": {
-              "$ref": "#/definitions/ErrorResponse"
-            }
-          }
-        },
-        "summary": "Update a thing based on its uuid related to this key.",
-        "tags": [
-          "things"
-        ],
-        "x-available-in-mqtt": false,
-        "x-available-in-websocket": false
-      }
-    },
-    "/things/{thingId}/history": {
-      "get": {
-        "description": "Returns a particular thing history.",
-        "operationId": "weaviate.thing.history.get",
-        "parameters": [
-          {
-            "description": "Unique ID of the thing.",
-            "format": "uuid",
-            "in": "path",
-            "name": "thingId",
-            "required": true,
-            "type": "string"
-          }
-        ],
-        "responses": {
-          "200": {
-            "description": "Successful response.",
-            "schema": {
-              "$ref": "#/definitions/ThingGetHistoryResponse"
-            }
-          },
-          "401": {
-            "description": "Unauthorized or invalid credentials."
-          },
-          "403": {
-            "description": "The used API-key has insufficient permissions."
-          },
-          "404": {
-            "description": "Successful query result but no resource was found."
-          },
-          "501": {
-            "description": "Not (yet) implemented."
-          }
-        },
-        "summary": "Get a thing's history based on its uuid related to this key.",
-        "tags": [
-          "things"
-        ],
-        "x-available-in-mqtt": false,
-        "x-available-in-websocket": false
-      }
-    },
-    "/things/{thingId}/properties/{propertyName}": {
-      "post": {
-        "description": "Add a single reference to a class-property when cardinality is set to 'hasMany'.",
-        "operationId": "weaviate.things.properties.create",
-        "parameters": [
-          {
-            "description": "Unique ID of the thing.",
-            "format": "uuid",
-            "in": "path",
-            "name": "thingId",
-            "required": true,
-            "type": "string"
-          },
-          {
-            "description": "Unique name of the property related to the thing.",
-            "in": "path",
-            "name": "propertyName",
-            "required": true,
-            "type": "string"
-          },
-          {
-            "in": "body",
-            "name": "body",
-            "required": true,
-            "schema": {
-              "$ref": "#/definitions/SingleRef"
-            }
-          }
-        ],
-        "responses": {
-          "200": {
-            "description": "Successfully added the refference."
-          },
-          "401": {
-            "description": "Unauthorized or invalid credentials."
-          },
-          "403": {
-            "description": "The used API-key has insufficient permissions."
-          },
-          "422": {
-            "description": "Request body contains well-formed (i.e., syntactically correct), but semantically erroneous. Are you sure the property exists or that it is a class?",
-            "schema": {
-              "$ref": "#/definitions/ErrorResponse"
-            }
-          }
-        },
-        "summary": "Add a single reference to a class-property when cardinality is set to 'hasMany'.",
-        "tags": [
-          "things"
-        ],
-        "x-available-in-mqtt": false,
-        "x-available-in-websocket": false
-      },
-      "put": {
-        "description": "Replace all references to a class-property.",
-        "operationId": "weaviate.things.properties.update",
-        "parameters": [
-          {
-            "description": "Unique ID of the thing.",
-            "format": "uuid",
-            "in": "path",
-            "name": "thingId",
-            "required": true,
-            "type": "string"
-          },
-          {
-            "description": "Unique name of the property related to the thing.",
-            "in": "path",
-            "name": "propertyName",
-            "required": true,
-            "type": "string"
-          },
-          {
-            "in": "body",
-            "name": "body",
-            "required": true,
-            "schema": {
-              "$ref": "#/definitions/MultipleRef"
-            }
-          }
-        ],
-        "responses": {
-          "200": {
-            "description": "Successfully replaced all the refferences (success is based on the behavior of the datastore)."
-          },
-          "401": {
-            "description": "Unauthorized or invalid credentials."
-          },
-          "403": {
-            "description": "The used API-key has insufficient permissions."
-          },
-          "422": {
-            "description": "Request body contains well-formed (i.e., syntactically correct), but semantically erroneous. Are you sure the property exists or that it is a class?",
-            "schema": {
-              "$ref": "#/definitions/ErrorResponse"
-            }
-          }
-        },
-        "summary": "Replace all references to a class-property.",
-        "tags": [
-          "things"
-        ],
-        "x-available-in-mqtt": false,
-        "x-available-in-websocket": false
-      },
-      "delete": {
-        "description": "Delete the single reference that is given in the body from the list of references that this property has.",
-        "operationId": "weaviate.things.properties.delete",
-        "parameters": [
-          {
-            "description": "Unique ID of the thing.",
-            "format": "uuid",
-            "in": "path",
-            "name": "thingId",
-            "required": true,
-            "type": "string"
-          },
-          {
-            "description": "Unique name of the property related to the thing.",
-            "in": "path",
-            "name": "propertyName",
-            "required": true,
-            "type": "string"
-          },
-          {
-            "in": "body",
-            "name": "body",
-            "required": true,
-            "schema": {
-              "$ref": "#/definitions/SingleRef"
-            }
-          }
-        ],
-        "responses": {
-          "204": {
-            "description": "Successful deleted."
-          },
-          "401": {
-            "description": "Unauthorized or invalid credentials."
-          },
-          "403": {
-            "description": "The used API-key has insufficient permissions."
-          },
-          "404": {
-            "description": "Successful query result but no resource was found.",
-            "schema": {
-              "$ref": "#/definitions/ErrorResponse"
-            }
-          }
-        },
-        "summary": "Delete the single reference that is given in the body from the list of references that this property has.",
-        "tags": [
-          "things"
-        ],
-        "x-available-in-mqtt": false,
-        "x-available-in-websocket": false
-      }
-    }
-  },
-  "produces": [
-    "application/json"
-  ],
-  "schemes": [
-    "https"
-  ],
-  "security": [
-    {
-      "apiKey": [],
-      "apiToken": []
-    }
-  ],
-  "securityDefinitions": {
-    "apiKey": {
-      "in": "header",
-      "name": "X-API-KEY",
-      "type": "apiKey"
-    },
-    "apiToken": {
-      "in": "header",
-      "name": "X-API-TOKEN",
-      "type": "apiKey"
-    }
-  },
-  "swagger": "2.0",
-  "tags": [
-    {
-      "name": "actions"
-    },
-    {
-      "name": "graphql"
-    },
-    {
-      "name": "keys"
-    },
-    {
-      "name": "meta"
-    },
-    {
-      "name": "P2P"
-    },
-    {
-      "name": "things"
-    },
-    {
-      "name": "schema",
-      "description": "These operations enable manipulation of the schema in Weaviate schema."
-    }
-  ]
-}
->>>>>>> b3e1b447
+}