--- conflicted
+++ resolved
@@ -158,18 +158,7 @@
 		}
 
 	}
-<<<<<<< HEAD
 	return tenantPath, nil
-=======
-
-	lsmPath := path.Join(tenantPath, defaultLSMRoot)
-	store, err := lsmkv.New(lsmPath, lsmPath, l.log, nil, cyclemanager.NewCallbackGroupNoop(), cyclemanager.NewCallbackGroupNoop(), cyclemanager.NewCallbackGroupNoop())
-	if err != nil {
-		return nil, "", fmt.Errorf("failed to create store to read offloaded tenant data: %w", err)
-	}
-
-	return store, lsmPath, nil
->>>>>>> 9278239c
 }
 
 func (l *LSMFetcher) download(ctx context.Context, basePath string, collection, tenant string, version uint64) (string, error) {
