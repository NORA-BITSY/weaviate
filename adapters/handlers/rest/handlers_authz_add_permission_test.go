//                           _       _
// __      _____  __ ___   ___  __ _| |_ ___
// \ \ /\ / / _ \/ _` \ \ / / |/ _` | __/ _ \
//  \ V  V /  __/ (_| |\ V /| | (_| | ||  __/
//   \_/\_/ \___|\__,_| \_/ |_|\__,_|\__\___|
//
//  Copyright © 2016 - 2024 Weaviate B.V. All rights reserved.
//
//  CONTACT: hello@weaviate.io
//

package rest

import (
	"fmt"
	"testing"

	"github.com/sirupsen/logrus/hooks/test"
	"github.com/stretchr/testify/assert"
	"github.com/stretchr/testify/mock"
	"github.com/stretchr/testify/require"
	"github.com/weaviate/weaviate/adapters/handlers/rest/operations/authz"
	"github.com/weaviate/weaviate/entities/models"
	"github.com/weaviate/weaviate/entities/schema"
	"github.com/weaviate/weaviate/usecases/auth/authorization"
	"github.com/weaviate/weaviate/usecases/auth/authorization/conv"
	"github.com/weaviate/weaviate/usecases/auth/authorization/mocks"
	schemaMocks "github.com/weaviate/weaviate/usecases/schema/mocks"
	"github.com/weaviate/weaviate/usecases/sharding"
)

func TestAddPermissionsSuccess(t *testing.T) {
	type testCase struct {
		name                        string
		principal                   *models.Principal
		params                      authz.AddPermissionsParams
		readCollection              bool
		readTenant                  bool
		readTenantWithoutCollection bool
	}

	tests := []testCase{
		{
			name:      "all are *",
			principal: &models.Principal{Username: "user1"},
			params: authz.AddPermissionsParams{
				Body: authz.AddPermissionsBody{
					Name: String("test"),
					Permissions: []*models.Permission{
						{
							Action: String(authorization.CreateSchema),
						},
					},
				},
			},
		},
		{
			name:      "collection checks",
			principal: &models.Principal{Username: "user1"},
			params: authz.AddPermissionsParams{
				Body: authz.AddPermissionsBody{
					Name: String("newRole"),
					Permissions: []*models.Permission{
						{
							Action:     String(authorization.CreateSchema),
							Collection: String("ABC"),
						},
					},
				},
			},
			readCollection: true,
		},
		{
			name:      "collection and tenant checks",
			principal: &models.Principal{Username: "user1"},
			params: authz.AddPermissionsParams{
				Body: authz.AddPermissionsBody{
					Name: String("newRole"),
					Permissions: []*models.Permission{
						{
							Action:     String(authorization.CreateSchema),
							Collection: String("ABC"),
							Tenant:     String("Tenant1"),
						},
					},
				},
			},
			readCollection: true,
			readTenant:     true,
		},
		{
			name:      "* collections and tenant checks",
			principal: &models.Principal{Username: "user1"},
			params: authz.AddPermissionsParams{
				Body: authz.AddPermissionsBody{
					Name: String("newRole"),
					Permissions: []*models.Permission{
						{
							Action: String(authorization.CreateSchema),
							Tenant: String("Tenant1"),
						},
					},
				},
			},
			readTenantWithoutCollection: true,
		},
	}

	for _, tt := range tests {
		t.Run(tt.name, func(t *testing.T) {
			authorizer := mocks.NewAuthorizer(t)
			controller := mocks.NewController(t)
			schemaReader := schemaMocks.NewSchemaGetter(t)
			logger, _ := test.NewNullLogger()

			policies, err := conv.RolesToPolicies(&models.Role{
				Name:        tt.params.Body.Name,
				Permissions: tt.params.Body.Permissions,
			})
			require.Nil(t, err)

			authorizer.On("Authorize", tt.principal, authorization.UPDATE, authorization.Roles(*tt.params.Body.Name)[0]).Return(nil)
			controller.On("UpsertRolesPermissions", policies).Return(nil)

			if tt.readCollection {
				schemaReader.On("ReadOnlyClass",
					*tt.params.Body.Permissions[0].Collection).
					Return(&models.Class{Class: *tt.params.Body.Permissions[0].Collection})
			}

			if tt.readTenant {
				schemaReader.On("TenantsShards", mock.Anything, *tt.params.Body.Permissions[0].Collection,
					*tt.params.Body.Permissions[0].Tenant).
					Return(map[string]string{*tt.params.Body.Permissions[0].Tenant: "ACTIVE"}, nil)
			}

			if tt.readTenantWithoutCollection {
				schemaReader.On("GetSchemaSkipAuth").Return(schema.Schema{
					Objects: &models.Schema{
						Classes: []*models.Class{{Class: "ABC"}},
					},
				})

				schemaReader.On("CopyShardingState", "ABC").Return(&sharding.State{
					Physical: map[string]sharding.Physical{*tt.params.Body.Permissions[0].Tenant: {Name: "anything"}},
				})
			}

			h := &authZHandlers{
				authorizer:   authorizer,
				controller:   controller,
				schemaReader: schemaReader,
				logger:       logger,
			}
			res := h.addPermissions(tt.params, tt.principal)
			parsed, ok := res.(*authz.AddPermissionsOK)
			assert.True(t, ok)
			assert.NotNil(t, parsed)
		})
	}
}

func TestAddPermissionsBadRequest(t *testing.T) {
	type testCase struct {
		name                        string
		params                      authz.AddPermissionsParams
		principal                   *models.Principal
		expectedError               string
		readCollection              bool
		readTenant                  bool
		readTenantWithoutCollection bool
	}

	tests := []testCase{
		{
			name: "role name is required",
			params: authz.AddPermissionsParams{
				Body: authz.AddPermissionsBody{
					Name: String(""),
					Permissions: []*models.Permission{
						{
							Action: String(authorization.CreateSchema),
						},
					},
				},
			},
			principal:     &models.Principal{Username: "user1"},
			expectedError: "role name is required",
		},
		{
			name: "role has to have at least 1 permission",
			params: authz.AddPermissionsParams{
				Body: authz.AddPermissionsBody{
					Name:        String("someName"),
					Permissions: []*models.Permission{},
				},
			},
			principal:     &models.Principal{Username: "user1"},
			expectedError: "role has to have at least 1 permission",
		},
		{
			name: "invalid action",
			params: authz.AddPermissionsParams{
				Body: authz.AddPermissionsBody{
					Name: String("someName"),
					Permissions: []*models.Permission{
						{
							Action: String("manage_somethingelse"),
						},
					},
				},
			},
			principal:     &models.Principal{Username: "user1"},
			expectedError: "invalid permission",
		},
		{
			name: "update builtin role",
			params: authz.AddPermissionsParams{
				Body: authz.AddPermissionsBody{
					Name: &authorization.BuiltInRoles[0],
					Permissions: []*models.Permission{
						{
							Action: String(authorization.CreateSchema),
						},
					},
				},
			},
			principal:     &models.Principal{Username: "user1"},
			expectedError: "you can not update builtin role",
		},
<<<<<<< HEAD
		// {
		// 	name: "collection doesn't exist",
		// 	params: authz.AddPermissionsParams{
		// 		Body: authz.AddPermissionsBody{
		// 			Name: String("newRole"),
		// 			Permissions: []*models.Permission{
		// 				{
		// 					Action:     String("manage_roles"),
		// 					Collection: String("ABC"),
		// 				},
		// 			},
		// 		},
		// 	},
		// 	readCollection: true,
		// 	expectedError:  "collection ABC doesn't exists",
		// },
		// {
		// 	name: "tenant doesn't exist",
		// 	params: authz.AddPermissionsParams{
		// 		Body: authz.AddPermissionsBody{
		// 			Name: String("newRole"),
		// 			Permissions: []*models.Permission{
		// 				{
		// 					Action:     String("manage_roles"),
		// 					Collection: String("ABC"),
		// 					Tenant:     String("Tenant1"),
		// 				},
		// 			},
		// 		},
		// 	},
		// 	readTenant:    true,
		// 	expectedError: "tenant Tenant1 doesn't exist",
		// },
		// {
		// 	name: "tenant doesn't exist with * collection",
		// 	params: authz.AddPermissionsParams{
		// 		Body: authz.AddPermissionsBody{
		// 			Name: String("newRole"),
		// 			Permissions: []*models.Permission{
		// 				{
		// 					Action: String(authorization.CreateCollections),
		// 					Tenant: String("Tenant1"),
		// 				},
		// 			},
		// 		},
		// 	},
		// 	readTenantWithoutCollection: true,
		// 	expectedError:               "tenant Tenant1 doesn't exist",
		// },
=======
		{
			name: "collection doesn't exist",
			params: authz.AddPermissionsParams{
				Body: authz.AddPermissionsBody{
					Name: String("newRole"),
					Permissions: []*models.Permission{
						{
							Action:     String("manage_roles"),
							Collection: String("ABC"),
						},
					},
				},
			},
			readCollection: true,
			expectedError:  "collection ABC doesn't exists",
		},
		{
			name: "tenant doesn't exist",
			params: authz.AddPermissionsParams{
				Body: authz.AddPermissionsBody{
					Name: String("newRole"),
					Permissions: []*models.Permission{
						{
							Action:     String("manage_roles"),
							Collection: String("ABC"),
							Tenant:     String("Tenant1"),
						},
					},
				},
			},
			readTenant:    true,
			expectedError: "tenant Tenant1 doesn't exist",
		},
		{
			name: "tenant doesn't exist with * collection",
			params: authz.AddPermissionsParams{
				Body: authz.AddPermissionsBody{
					Name: String("newRole"),
					Permissions: []*models.Permission{
						{
							Action: String(authorization.CreateSchema),
							Tenant: String("Tenant1"),
						},
					},
				},
			},
			readTenantWithoutCollection: true,
			expectedError:               "tenant Tenant1 doesn't exist",
		},
>>>>>>> c5ae9b32
	}

	for _, tt := range tests {
		t.Run(tt.name, func(t *testing.T) {
			controller := mocks.NewController(t)
			authorizer := mocks.NewAuthorizer(t)
			schemaReader := schemaMocks.NewSchemaGetter(t)
			logger, _ := test.NewNullLogger()

			if tt.readCollection {
				authorizer.On("Authorize", mock.Anything, mock.Anything, mock.Anything).Return(nil)
				schemaReader.On("ReadOnlyClass", *tt.params.Body.Permissions[0].Collection).Return(nil)
			}

			if tt.readTenant {
				authorizer.On("Authorize", mock.Anything, mock.Anything, mock.Anything).Return(nil)
				schemaReader.On("ReadOnlyClass",
					*tt.params.Body.Permissions[0].Collection).
					Return(&models.Class{Class: *tt.params.Body.Permissions[0].Collection})

				schemaReader.On("TenantsShards", mock.Anything, *tt.params.Body.Permissions[0].Collection,
					*tt.params.Body.Permissions[0].Tenant).
					Return(map[string]string{}, nil)
			}

			if tt.readTenantWithoutCollection {
				authorizer.On("Authorize", mock.Anything, mock.Anything, mock.Anything).Return(nil)
				schemaReader.On("GetSchemaSkipAuth").Return(schema.Schema{
					Objects: &models.Schema{
						Classes: []*models.Class{{Class: "ABC"}},
					},
				})

				schemaReader.On("CopyShardingState", "ABC").Return(&sharding.State{
					Physical: map[string]sharding.Physical{},
				})
			}
			h := &authZHandlers{
				controller:   controller,
				authorizer:   authorizer,
				schemaReader: schemaReader,
				logger:       logger,
			}
			res := h.addPermissions(tt.params, tt.principal)
			parsed, ok := res.(*authz.AddPermissionsBadRequest)
			assert.True(t, ok)

			if tt.expectedError != "" {
				assert.Contains(t, parsed.Payload.Error[0].Message, tt.expectedError)
			}
		})
	}
}

func TestAddPermissionsForbidden(t *testing.T) {
	type testCase struct {
		name          string
		params        authz.AddPermissionsParams
		principal     *models.Principal
		authorizeErr  error
		expectedError string
	}

	tests := []testCase{
		{
			name: "update some role",
			params: authz.AddPermissionsParams{
				Body: authz.AddPermissionsBody{
					Name: String("someRole"),
					Permissions: []*models.Permission{
						{
							Action: String(authorization.CreateSchema),
						},
					},
				},
			},
			principal:     &models.Principal{Username: "user1"},
			authorizeErr:  fmt.Errorf("some error from authZ"),
			expectedError: "some error from authZ",
		},
	}

	for _, tt := range tests {
		t.Run(tt.name, func(t *testing.T) {
			authorizer := mocks.NewAuthorizer(t)
			controller := mocks.NewController(t)
			logger, _ := test.NewNullLogger()

			authorizer.On("Authorize", tt.principal, authorization.UPDATE, authorization.Roles(*tt.params.Body.Name)[0]).Return(tt.authorizeErr)

			h := &authZHandlers{
				authorizer: authorizer,
				controller: controller,
				logger:     logger,
			}
			res := h.addPermissions(tt.params, tt.principal)
			parsed, ok := res.(*authz.AddPermissionsForbidden)
			assert.True(t, ok)

			if tt.expectedError != "" {
				assert.Contains(t, parsed.Payload.Error[0].Message, tt.expectedError)
			}
		})
	}
}

func TestAddPermissionsInternalServerError(t *testing.T) {
	type testCase struct {
		name          string
		params        authz.AddPermissionsParams
		principal     *models.Principal
		upsertErr     error
		expectedError string
	}

	tests := []testCase{
		{
			name: "update some role",
			params: authz.AddPermissionsParams{
				Body: authz.AddPermissionsBody{
					Name: String("someRole"),
					Permissions: []*models.Permission{
						{
							Action: String(authorization.CreateSchema),
						},
					},
				},
			},
			principal:     &models.Principal{Username: "user1"},
			upsertErr:     fmt.Errorf("some error from controller"),
			expectedError: "some error from controller",
		},
	}

	for _, tt := range tests {
		t.Run(tt.name, func(t *testing.T) {
			authorizer := mocks.NewAuthorizer(t)
			controller := mocks.NewController(t)
			logger, _ := test.NewNullLogger()

			authorizer.On("Authorize", tt.principal, authorization.UPDATE, authorization.Roles(*tt.params.Body.Name)[0]).Return(nil)
			controller.On("UpsertRolesPermissions", mock.Anything).Return(tt.upsertErr)

			h := &authZHandlers{
				authorizer: authorizer,
				controller: controller,
				logger:     logger,
			}
			res := h.addPermissions(tt.params, tt.principal)
			parsed, ok := res.(*authz.AddPermissionsInternalServerError)
			assert.True(t, ok)

			if tt.expectedError != "" {
				assert.Contains(t, parsed.Payload.Error[0].Message, tt.expectedError)
			}
		})
	}
}<|MERGE_RESOLUTION|>--- conflicted
+++ resolved
@@ -228,7 +228,6 @@
 			principal:     &models.Principal{Username: "user1"},
 			expectedError: "you can not update builtin role",
 		},
-<<<<<<< HEAD
 		// {
 		// 	name: "collection doesn't exist",
 		// 	params: authz.AddPermissionsParams{
@@ -269,7 +268,7 @@
 		// 			Name: String("newRole"),
 		// 			Permissions: []*models.Permission{
 		// 				{
-		// 					Action: String(authorization.CreateCollections),
+		// 					Action: String(authorization.CreateSchema),
 		// 					Tenant: String("Tenant1"),
 		// 				},
 		// 			},
@@ -278,57 +277,6 @@
 		// 	readTenantWithoutCollection: true,
 		// 	expectedError:               "tenant Tenant1 doesn't exist",
 		// },
-=======
-		{
-			name: "collection doesn't exist",
-			params: authz.AddPermissionsParams{
-				Body: authz.AddPermissionsBody{
-					Name: String("newRole"),
-					Permissions: []*models.Permission{
-						{
-							Action:     String("manage_roles"),
-							Collection: String("ABC"),
-						},
-					},
-				},
-			},
-			readCollection: true,
-			expectedError:  "collection ABC doesn't exists",
-		},
-		{
-			name: "tenant doesn't exist",
-			params: authz.AddPermissionsParams{
-				Body: authz.AddPermissionsBody{
-					Name: String("newRole"),
-					Permissions: []*models.Permission{
-						{
-							Action:     String("manage_roles"),
-							Collection: String("ABC"),
-							Tenant:     String("Tenant1"),
-						},
-					},
-				},
-			},
-			readTenant:    true,
-			expectedError: "tenant Tenant1 doesn't exist",
-		},
-		{
-			name: "tenant doesn't exist with * collection",
-			params: authz.AddPermissionsParams{
-				Body: authz.AddPermissionsBody{
-					Name: String("newRole"),
-					Permissions: []*models.Permission{
-						{
-							Action: String(authorization.CreateSchema),
-							Tenant: String("Tenant1"),
-						},
-					},
-				},
-			},
-			readTenantWithoutCollection: true,
-			expectedError:               "tenant Tenant1 doesn't exist",
-		},
->>>>>>> c5ae9b32
 	}
 
 	for _, tt := range tests {
