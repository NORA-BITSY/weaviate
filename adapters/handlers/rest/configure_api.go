//                           _       _
// __      _____  __ ___   ___  __ _| |_ ___
// \ \ /\ / / _ \/ _` \ \ / / |/ _` | __/ _ \
//  \ V  V /  __/ (_| |\ V /| | (_| | ||  __/
//   \_/\_/ \___|\__,_| \_/ |_|\__,_|\__\___|
//
//  Copyright © 2016 - 2021 SeMI Technologies B.V. All rights reserved.
//
//  CONTACT: hello@semi.technology
//

package rest

import (
	"context"
	"net/http"
	"os"
	"strings"
	"time"

	openapierrors "github.com/go-openapi/errors"
	"github.com/go-openapi/runtime"
	"github.com/pkg/errors"
	"github.com/semi-technologies/weaviate/adapters/clients/contextionary"
	"github.com/semi-technologies/weaviate/adapters/handlers/rest/operations"
	"github.com/semi-technologies/weaviate/adapters/handlers/rest/state"
	"github.com/semi-technologies/weaviate/adapters/repos/classifications"
	"github.com/semi-technologies/weaviate/adapters/repos/db"
	"github.com/semi-technologies/weaviate/adapters/repos/db/vector/hnsw"
	modulestorage "github.com/semi-technologies/weaviate/adapters/repos/modules"
	schemarepo "github.com/semi-technologies/weaviate/adapters/repos/schema"
	"github.com/semi-technologies/weaviate/entities/models"
	"github.com/semi-technologies/weaviate/entities/moduletools"
	"github.com/semi-technologies/weaviate/entities/search"
	modcontextionary "github.com/semi-technologies/weaviate/modules/text2vec-contextionary"
	modtransformers "github.com/semi-technologies/weaviate/modules/text2vec-transformers"
	"github.com/semi-technologies/weaviate/usecases/classification"
	"github.com/semi-technologies/weaviate/usecases/config"
	"github.com/semi-technologies/weaviate/usecases/modules"
	"github.com/semi-technologies/weaviate/usecases/objects"
	schemaUC "github.com/semi-technologies/weaviate/usecases/schema"
	"github.com/semi-technologies/weaviate/usecases/schema/migrate"
	"github.com/semi-technologies/weaviate/usecases/traverser"
	libvectorizer "github.com/semi-technologies/weaviate/usecases/vectorizer"
	"github.com/sirupsen/logrus"

	_ "net/http/pprof"
)

const MinimumRequiredContextionaryVersion = "1.0.0"

func makeConfigureServer(appState *state.State) func(*http.Server, string, string) {
	return func(s *http.Server, scheme, addr string) {
		// Add properties to the config
		appState.ServerConfig.Hostname = addr
		appState.ServerConfig.Scheme = scheme
	}
}

type vectorRepo interface {
	objects.BatchVectorRepo
	traverser.VectorSearcher
	classification.VectorRepo
	SetSchemaGetter(schemaUC.SchemaGetter)
	WaitForStartup(time.Duration) error
}

type explorer interface {
	GetClass(ctx context.Context, params traverser.GetParams) ([]interface{}, error)
	Concepts(ctx context.Context, params traverser.ExploreParams) ([]search.Result, error)
}

func configureAPI(api *operations.WeaviateAPI) http.Handler {
	ctx := context.Background()
	// abort startup if it does not complete within 120s
	ctx, cancel := context.WithTimeout(ctx, 120*time.Second)
	defer cancel()

	appState := startupRoutine(ctx)

	err := registerModules(appState)
	if err != nil {
		appState.Logger.
			WithField("action", "startup").WithError(err).
			Fatal("modules didn't load")
	}

	// now that modules are loaded we can run the remaining config validation
	// which is module dependent
	if err := appState.ServerConfig.Config.Validate(appState.Modules); err != nil {
		appState.Logger.
			WithField("action", "startup").WithError(err).
			Fatal("invalid config")
	}

	api.ServeError = openapierrors.ServeError

	api.JSONConsumer = runtime.JSONConsumer()

	api.OidcAuth = func(token string, scopes []string) (*models.Principal, error) {
		return appState.OIDC.ValidateAndExtract(token, scopes)
	}

	api.Logger = func(msg string, args ...interface{}) {
		appState.Logger.WithField("action", "restapi_management").Infof(msg, args...)
	}

	var vectorRepo vectorRepo
	var vectorMigrator migrate.Migrator
	var migrator migrate.Migrator
	var explorer explorer
<<<<<<< HEAD
	nnExtender := nearestneighbors.NewExtender(nil)
	featureProjector := projector.New()
	pathBuilder := sempath.New(nil)
=======
>>>>>>> 7d1ad4c9
	var schemaRepo schemaUC.Repo
	var classifierRepo classification.Repo

	repo := db.New(appState.Logger, db.Config{
		RootPath: appState.ServerConfig.Config.Persistence.DataPath,
	})
	vectorMigrator = db.NewMigrator(repo, appState.Logger)
	vectorRepo = repo
	migrator = vectorMigrator
	explorer = traverser.NewExplorer(repo, libvectorizer.NormalizedDistance,
		appState.Logger, appState.Modules)
	schemaRepo, err = schemarepo.NewRepo("./data", appState.Logger)
	if err != nil {
		appState.Logger.
			WithField("action", "startup").WithError(err).
			Fatal("could not initialize schema repo")
		os.Exit(1)
	}

	classifierRepo, err = classifications.NewRepo("./data", appState.Logger)
	if err != nil {
		appState.Logger.
			WithField("action", "startup").WithError(err).
			Fatal("could not initialize classifications repo")
		os.Exit(1)
	}

	schemaManager, err := schemaUC.NewManager(migrator, schemaRepo,
		appState.Logger, appState.Authorizer, appState.ServerConfig.Config,
		hnsw.ParseUserConfig, appState.Modules, appState.Modules)
	if err != nil {
		appState.Logger.
			WithField("action", "startup").WithError(err).
			Fatal("could not initialize schema manager")
		os.Exit(1)
	}
	appState.SchemaManager = schemaManager

	vectorRepo.SetSchemaGetter(schemaManager)
	appState.Modules.SetSchemaGetter(schemaManager)

	err = vectorRepo.WaitForStartup(2 * time.Minute)
	if err != nil {
		appState.Logger.
			WithError(err).
			WithField("action", "startup").WithError(err).
			Fatal("db didn't start up")
		os.Exit(1)
	}

	kindsManager := objects.NewManager(appState.Locks,
		schemaManager, appState.ServerConfig, appState.Logger,
		appState.Authorizer, appState.Modules, vectorRepo, appState.Modules)
	batchKindsManager := objects.NewBatchManager(vectorRepo, appState.Modules,
		appState.Locks, schemaManager, appState.ServerConfig, appState.Logger,
		appState.Authorizer)

	kindsTraverser := traverser.NewTraverser(appState.ServerConfig, appState.Locks,
		appState.Logger, appState.Authorizer, vectorRepo, explorer, schemaManager)

	classifier := classification.New(schemaManager, classifierRepo, vectorRepo, appState.Authorizer,
		appState.Contextionary, appState.Logger)

	updateSchemaCallback := makeUpdateSchemaCall(appState.Logger, appState, kindsTraverser)
	schemaManager.RegisterSchemaUpdateCallback(updateSchemaCallback)

	setupSchemaHandlers(api, schemaManager)
	setupKindHandlers(api, kindsManager, appState.ServerConfig.Config, appState.Logger)
	setupKindBatchHandlers(api, batchKindsManager)
	setupGraphQLHandlers(api, appState)
	setupMiscHandlers(api, appState.ServerConfig, schemaManager, appState.Contextionary)
	setupClassificationHandlers(api, classifier)

	api.ServerShutdown = func() {}
	configureServer = makeConfigureServer(appState)
	setupMiddlewares := makeSetupMiddlewares(appState)
	setupGlobalMiddleware := makeSetupGlobalMiddleware(appState)

	err = initModules(ctx, appState)
	if err != nil {
		appState.Logger.
			WithField("action", "startup").WithError(err).
			Fatal("modules didn't initialize")
	}

	// manually update schema once
	schema := schemaManager.GetSchemaSkipAuth()
	updateSchemaCallback(schema)

	return setupGlobalMiddleware(api.Serve(setupMiddlewares))
}

// TODO: Split up and don't write into global variables. Instead return an appState
func startupRoutine(ctx context.Context) *state.State {
	appState := &state.State{}

	logger := logger()
	appState.Logger = logger

	logger.WithField("action", "startup").WithField("startup_time_left", timeTillDeadline(ctx)).
		Debug("created startup context, nothing done so far")

	// Load the config using the flags
	serverConfig := &config.WeaviateConfig{}
	appState.ServerConfig = serverConfig
	err := serverConfig.LoadConfig(connectorOptionGroup, logger)
	if err != nil {
		logger.WithField("action", "startup").WithError(err).Error("could not load config")
		logger.Exit(1)
	}

	logger.WithFields(logrus.Fields{
		"action":                    "startup",
		"default_vectorizer_module": serverConfig.Config.DefaultVectorizerModule,
	}).Infof("the default vectorizer modules is set to %q, as a result all new "+
		"schema classes without an explicit vectorizer setting, will use this "+
		"vectorizer", serverConfig.Config.DefaultVectorizerModule)

	logger.WithField("action", "startup").WithField("startup_time_left", timeTillDeadline(ctx)).
		Debug("config loaded")

	appState.OIDC = configureOIDC(appState)
	appState.AnonymousAccess = configureAnonymousAccess(appState)
	appState.Authorizer = configureAuthorizer(appState)

	logger.WithField("action", "startup").WithField("startup_time_left", timeTillDeadline(ctx)).
		Debug("configured OIDC and anonymous access client")

	appState.Locks = &dummyLock{}

	logger.WithField("action", "startup").WithField("startup_time_left", timeTillDeadline(ctx)).
		Debug("initialized schema")

	// TODO: remove
	// We though we might be able to remove this as part of gh-1473 already, but
	// have found out that the classifier as well as the misc handlers still
	// depend on this
	c11y, err := contextionary.NewClient(appState.ServerConfig.Config.Contextionary.URL, appState.Logger)
	if err != nil {
		logger.WithField("action", "startup").
			WithError(err).Fatal("cannot create c11y client")
	}

	appState.Contextionary = c11y

	return appState
}

// logger does not parse the regular config object, as logging needs to be
// configured before the configuration is even loaded/parsed. We are thus
// "manually" reading the desired env vars and set reasonable defaults if they
// are not set.
//
// Defaults to log level info and json format
func logger() *logrus.Logger {
	logger := logrus.New()
	if os.Getenv("LOG_FORMAT") != "text" {
		logger.SetFormatter(&logrus.JSONFormatter{})
	}
	switch os.Getenv("LOG_LEVEL") {
	case "debug":
		logger.SetLevel(logrus.DebugLevel)
	case "trace":
		logger.SetLevel(logrus.TraceLevel)
	default:
		logger.SetLevel(logrus.InfoLevel)
	}

	return logger
}

type dummyLock struct{}

func (d *dummyLock) LockConnector() (func() error, error) {
	return func() error { return nil }, nil
}

func (d *dummyLock) LockSchema() (func() error, error) {
	return func() error { return nil }, nil
}

// everything hard-coded right now, to be made dynmaic (from go plugins later)
func registerModules(appState *state.State) error {
	appState.Modules = modules.NewProvider()

	enabledModules := map[string]bool{}
	if len(appState.ServerConfig.Config.EnableModules) > 0 {
		modules := strings.Split(appState.ServerConfig.Config.EnableModules, ",")
		for _, module := range modules {
			enabledModules[strings.TrimSpace(module)] = true
		}
	}

	if _, ok := enabledModules["text2vec-contextionary"]; ok {
		appState.Modules.Register(modcontextionary.New())
	}

	if _, ok := enabledModules["text2vec-transformers"]; ok {
		appState.Modules.Register(modtransformers.New())
	}

	return nil
}

func initModules(ctx context.Context, appState *state.State) error {
	storageProvider, err := modulestorage.NewRepo(
		appState.ServerConfig.Config.Persistence.DataPath, appState.Logger)
	if err != nil {
		return errors.Wrap(err, "init storage provider")
	}

	// TODO: gh-1481 don't pass entire appState in, but only what's needed. Probably only
	// config?
	moduleParams := moduletools.NewInitParams(storageProvider, appState,
		appState.Logger)

	if err := appState.Modules.Init(ctx, moduleParams); err != nil {
		return errors.Wrap(err, "init modules")
	}

	return nil
}<|MERGE_RESOLUTION|>--- conflicted
+++ resolved
@@ -109,12 +109,6 @@
 	var vectorMigrator migrate.Migrator
 	var migrator migrate.Migrator
 	var explorer explorer
-<<<<<<< HEAD
-	nnExtender := nearestneighbors.NewExtender(nil)
-	featureProjector := projector.New()
-	pathBuilder := sempath.New(nil)
-=======
->>>>>>> 7d1ad4c9
 	var schemaRepo schemaUC.Repo
 	var classifierRepo classification.Repo
 
