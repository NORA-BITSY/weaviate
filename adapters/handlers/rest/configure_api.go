--- conflicted
+++ resolved
@@ -928,18 +928,10 @@
 	}
 	return &http.Client{Transport: t}
 }
-
-<<<<<<< HEAD
-func setupGoProfiling(config config.Config) {
-	if config.Profiling.Disabled {
+func setupGoProfiling(config config.Config, logger logrus.FieldLogger) {
+  if config.Profiling.Disabled {
 		return
 	}
-
-	go func() {
-		fmt.Println(http.ListenAndServe(":6060", nil))
-	}()
-=======
-func setupGoProfiling(config config.Config, logger logrus.FieldLogger) {
 	enterrors.GoWrapper(func() {
 		portNumber := config.Profiling.Port
 		if portNumber == 0 {
@@ -948,7 +940,6 @@
 			http.ListenAndServe(fmt.Sprintf(":%d", portNumber), nil)
 		}
 	}, logger)
->>>>>>> 98c8d101
 
 	if config.Profiling.BlockProfileRate > 0 {
 		goruntime.SetBlockProfileRate(config.Profiling.BlockProfileRate)
