--- conflicted
+++ resolved
@@ -445,6 +445,7 @@
 	SearchVectors     [][]float32                  `json:"searchVectors"`
 	TargetVectors     []string                     `json:"targetVectors"`
 	TargetCombination *dto.TargetCombination       `json:"targetCombination"`
+	Properties        []string                     `json:"properties"`
 }
 
 type searchParamsPayload struct{}
@@ -454,24 +455,6 @@
 	sort []filters.Sort, cursor *filters.Cursor, groupBy *searchparams.GroupBy,
 	addP additional.Properties, targetCombination *dto.TargetCombination, properties []string,
 ) ([]byte, error) {
-<<<<<<< HEAD
-	type params struct {
-		SearchVector      []float32                    `json:"searchVector"`
-		TargetVector      string                       `json:"targetVector"`
-		Limit             int                          `json:"limit"`
-		Filters           *filters.LocalFilter         `json:"filters"`
-		KeywordRanking    *searchparams.KeywordRanking `json:"keywordRanking"`
-		Sort              []filters.Sort               `json:"sort"`
-		Cursor            *filters.Cursor              `json:"cursor"`
-		GroupBy           *searchparams.GroupBy        `json:"groupBy"`
-		Additional        additional.Properties        `json:"additional"`
-		SearchVectors     [][]float32                  `json:"searchVectors"`
-		TargetVectors     []string                     `json:"targetVectors"`
-		TargetCombination *dto.TargetCombination       `json:"targetCombination"`
-		Properties        []string                     `json:"properties"`
-	}
-=======
->>>>>>> 4a1e00db
 	var vector []float32
 	var targetVector string
 	// BC with pre 1.26
@@ -480,11 +463,7 @@
 		targetVector = targetVectors[0]
 	}
 
-<<<<<<< HEAD
-	par := params{vector, targetVector, limit, filter, keywordRanking, sort, cursor, groupBy, addP, vectors, targetVectors, targetCombination, properties}
-=======
-	par := searchParametersPayload{vector, targetVector, distance, limit, filter, keywordRanking, sort, cursor, groupBy, addP, vectors, targetVectors, targetCombination}
->>>>>>> 4a1e00db
+	par := searchParametersPayload{vector, targetVector, distance, limit, filter, keywordRanking, sort, cursor, groupBy, addP, vectors, targetVectors, targetCombination, properties}
 	return json.Marshal(par)
 }
 
@@ -492,25 +471,6 @@
 	*filters.LocalFilter, *searchparams.KeywordRanking, []filters.Sort,
 	*filters.Cursor, *searchparams.GroupBy, additional.Properties, *dto.TargetCombination, []string, error,
 ) {
-<<<<<<< HEAD
-	type searchParametersPayload struct {
-		SearchVector      []float32                    `json:"searchVector"`
-		TargetVector      string                       `json:"targetVector"`
-		Distance          float32                      `json:"distance"`
-		Limit             int                          `json:"limit"`
-		Filters           *filters.LocalFilter         `json:"filters"`
-		KeywordRanking    *searchparams.KeywordRanking `json:"keywordRanking"`
-		Sort              []filters.Sort               `json:"sort"`
-		Cursor            *filters.Cursor              `json:"cursor"`
-		GroupBy           *searchparams.GroupBy        `json:"groupBy"`
-		Additional        additional.Properties        `json:"additional"`
-		SearchVectors     [][]float32                  `json:"searchVectors"`
-		TargetVectors     []string                     `json:"targetVectors"`
-		TargetCombination *dto.TargetCombination       `json:"targetCombination"`
-		Properties        []string                     `json:"properties"`
-	}
-=======
->>>>>>> 4a1e00db
 	var par searchParametersPayload
 	err := json.Unmarshal(in, &par)
 	if len(par.SearchVector) > 0 {
