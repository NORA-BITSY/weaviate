//                           _       _
// __      _____  __ ___   ___  __ _| |_ ___
// \ \ /\ / / _ \/ _` \ \ / / |/ _` | __/ _ \
//  \ V  V /  __/ (_| |\ V /| | (_| | ||  __/
//   \_/\_/ \___|\__,_| \_/ |_|\__,_|\__\___|
//
//  Copyright © 2016 - 2024 Weaviate B.V. All rights reserved.
//
//  CONTACT: hello@weaviate.io
//

package lsmkv

import (
	"bytes"
	"context"
	"encoding/binary"
	"fmt"
	"math"
	"os"
	"path/filepath"
	"sort"
	"sync"
	"sync/atomic"
	"time"

	"github.com/pkg/errors"
	"github.com/prometheus/client_golang/prometheus"
	"github.com/sirupsen/logrus"
	"github.com/weaviate/sroar"
	"github.com/weaviate/weaviate/adapters/repos/db/helpers"
	"github.com/weaviate/weaviate/adapters/repos/db/inverted/terms"
	"github.com/weaviate/weaviate/adapters/repos/db/lsmkv/segmentindex"
	"github.com/weaviate/weaviate/entities/cyclemanager"
	"github.com/weaviate/weaviate/entities/interval"
	"github.com/weaviate/weaviate/entities/lsmkv"
	"github.com/weaviate/weaviate/entities/storagestate"
	"github.com/weaviate/weaviate/entities/storobj"
	"github.com/weaviate/weaviate/usecases/memwatch"
)

const FlushAfterDirtyDefault = 60 * time.Second

type BucketCreator interface {
	NewBucket(ctx context.Context, dir, rootDir string, logger logrus.FieldLogger,
		metrics *Metrics, compactionCallbacks, flushCallbacks cyclemanager.CycleCallbackGroup,
		opts ...BucketOption,
	) (*Bucket, error)
}

type Bucket struct {
	dir      string
	rootDir  string
	active   *Memtable
	flushing *Memtable
	disk     *SegmentGroup
	logger   logrus.FieldLogger

	// Lock() means a move from active to flushing is happening, RLock() is
	// normal operation
	flushLock        sync.RWMutex
	haltedFlushTimer *interval.BackoffTimer

	walThreshold      uint64
	flushDirtyAfter   time.Duration
	memtableThreshold uint64
	memtableResizer   *memtableSizeAdvisor
	strategy          string
	// Strategy inverted index is supposed to be created with, but existing
	// segment files were created with different one.
	// It can happen when new strategy were introduced to weaviate, but
	// files are already created using old implementation.
	// Example: RoaringSet strategy replaces CollectionSet strategy.
	// Field can be used for migration files of old strategy to newer one.
	desiredStrategy  string
	secondaryIndices uint16

	// Optional to avoid syscalls
	mmapContents bool

	// for backward compatibility
	legacyMapSortingBeforeCompaction bool

	flushCallbackCtrl cyclemanager.CycleCallbackCtrl

	status     storagestate.Status
	statusLock sync.RWMutex

	metrics *Metrics

	// all "replace" buckets support counting through net additions, but not all
	// produce a meaningful count. Typically, the only count we're interested in
	// is that of the bucket that holds objects
	monitorCount bool

	pauseTimer *prometheus.Timer // Times the pause

	// Whether tombstones (set/map/replace types) or deletions (roaringset type)
	// should be kept in root segment during compaction process.
	// Since segments are immutable, deletions are added as new entries with
	// tombstones. Tombstones are by default copied to merged segment, as they
	// can refer to keys/values present in previous segments.
	// Those tombstones can be removed entirely when merging with root (1st) segment,
	// due to lack of previous segments, tombstones may relate to.
	// As info about key/value being deleted (based on tombstone presence) may be important
	// for some use cases (e.g. replication needs to know if object(ObjectsBucketLSM) was deleted)
	// keeping tombstones on compaction is optional
	keepTombstones bool

	// Init and use bloom filter for getting key from bucket segments.
	// As some buckets can be accessed only with cursor (see flat index),
	// where bloom filter is not applicable, it can be disabled.
	// ON by default
	useBloomFilter bool

	// Net additions keep track of number of elements stored in bucket (of type replace).
	// As some buckets don't have to provide Count info (see flat index),
	// tracking additions can be disabled.
	// ON by default
	calcCountNetAdditions bool

	forceCompaction bool

	// optionally supplied to prevent starting memory-intensive
	// processes when memory pressure is high
	allocChecker memwatch.AllocChecker

	// optional segment size limit. If set, a compaction will skip segments that
	// sum to more than the specified value.
	maxSegmentSize int64

	// this serves as a hint for the compaction process that a flush is ongoing.
	// This does synchronize anything, there are the proper locks in place to do
	// so. However, the hint can help the compaction process to delay an action
	// without blocking.
	isFlushing atomic.Bool
	// optional segments cleanup interval. If set, segments will be cleaned of
	// redundant obsolete data, that was deleted or updated in newer segments
	// (currently supported only in buckets of REPLACE strategy)
	segmentsCleanupInterval time.Duration
}

func NewBucketCreator() *Bucket { return &Bucket{} }

// NewBucket initializes a new bucket. It either loads the state from disk if
// it exists, or initializes new state.
//
// You do not need to ever call NewBucket() yourself, if you are using a
// [Store]. In this case the [Store] can manage buckets for you, using methods
// such as CreateOrLoadBucket().
func (*Bucket) NewBucket(ctx context.Context, dir, rootDir string, logger logrus.FieldLogger,
	metrics *Metrics, compactionCallbacks, flushCallbacks cyclemanager.CycleCallbackGroup,
	opts ...BucketOption,
) (*Bucket, error) {
	beforeAll := time.Now()
	defaultMemTableThreshold := uint64(10 * 1024 * 1024)
	defaultWalThreshold := uint64(1024 * 1024 * 1024)
	defaultFlushAfterDirty := FlushAfterDirtyDefault
	defaultStrategy := StrategyReplace

	if err := os.MkdirAll(dir, 0o700); err != nil {
		return nil, err
	}

	b := &Bucket{
		dir:                   dir,
		rootDir:               rootDir,
		memtableThreshold:     defaultMemTableThreshold,
		walThreshold:          defaultWalThreshold,
		flushDirtyAfter:       defaultFlushAfterDirty,
		strategy:              defaultStrategy,
		mmapContents:          true,
		logger:                logger,
		metrics:               metrics,
		useBloomFilter:        true,
		calcCountNetAdditions: true,
		haltedFlushTimer:      interval.NewBackoffTimer(),
	}

	for _, opt := range opts {
		if err := opt(b); err != nil {
			return nil, err
		}
	}

	if b.memtableResizer != nil {
		b.memtableThreshold = uint64(b.memtableResizer.Initial())
	}

	sg, err := newSegmentGroup(logger, metrics, compactionCallbacks,
		sgConfig{
			dir:                   dir,
			strategy:              b.strategy,
			mapRequiresSorting:    b.legacyMapSortingBeforeCompaction,
			monitorCount:          b.monitorCount,
			mmapContents:          b.mmapContents,
			keepTombstones:        b.keepTombstones,
			forceCompaction:       b.forceCompaction,
			useBloomFilter:        b.useBloomFilter,
			calcCountNetAdditions: b.calcCountNetAdditions,
			maxSegmentSize:        b.maxSegmentSize,
			isFlushing:            &b.isFlushing,
			cleanupInterval:       b.segmentsCleanupInterval,
		}, b.allocChecker)
	if err != nil {
		return nil, fmt.Errorf("init disk segments: %w", err)
	}

	// Actual strategy is stored in segment files. In case it is SetCollection,
	// while new implementation uses bitmaps and supposed to be RoaringSet,
	// bucket and segmentgroup strategy is changed back to SetCollection
	// (memtables will be created later on, with already modified strategy)
	// TODO what if only WAL files exists, and there is no segment to get actual strategy?
	if b.strategy == StrategyRoaringSet && len(sg.segments) > 0 &&
		sg.segments[0].strategy == segmentindex.StrategySetCollection {
		b.strategy = StrategySetCollection
		b.desiredStrategy = StrategyRoaringSet
		sg.strategy = StrategySetCollection
	}
	// As of v1.19 property's IndexInterval setting is replaced with
	// IndexFilterable (roaring set) + IndexSearchable (map) and enabled by default.
	// Buckets for text/text[] inverted indexes created before 1.19 have strategy
	// map and name that since 1.19 is used by filterable indeverted index.
	// Those buckets (roaring set by configuration, but in fact map) have to be
	// renamed on startup by migrator. Here actual strategy is set based on
	// data found in segment files
	if b.strategy == StrategyRoaringSet && len(sg.segments) > 0 &&
		sg.segments[0].strategy == segmentindex.StrategyMapCollection {
		b.strategy = StrategyMapCollection
		b.desiredStrategy = StrategyRoaringSet
		sg.strategy = StrategyMapCollection
	}

	b.disk = sg

	if err := b.mayRecoverFromCommitLogs(ctx); err != nil {
		return nil, err
	}

	err = b.setNewActiveMemtable()
	if err != nil {
		return nil, err
	}

	id := "bucket/flush/" + b.dir
	b.flushCallbackCtrl = flushCallbacks.Register(id, b.flushAndSwitchIfThresholdsMet)

	b.metrics.TrackStartupBucket(beforeAll)

	if err := GlobalBucketRegistry.TryAdd(dir); err != nil {
		// prevent accidentally trying to register the same bucket twice
		return nil, err
	}

	return b, nil
}

func (b *Bucket) GetDir() string {
	return b.dir
}

func (b *Bucket) GetRootDir() string {
	return b.rootDir
}

func (b *Bucket) GetStrategy() string {
	return b.strategy
}

func (b *Bucket) GetDesiredStrategy() string {
	return b.desiredStrategy
}

func (b *Bucket) GetSecondaryIndices() uint16 {
	return b.secondaryIndices
}

func (b *Bucket) GetStatus() storagestate.Status {
	b.statusLock.RLock()
	defer b.statusLock.RUnlock()

	return b.status
}

func (b *Bucket) GetMemtableThreshold() uint64 {
	return b.memtableThreshold
}

func (b *Bucket) GetWalThreshold() uint64 {
	return b.walThreshold
}

func (b *Bucket) GetFlushCallbackCtrl() cyclemanager.CycleCallbackCtrl {
	return b.flushCallbackCtrl
}

func (b *Bucket) IterateObjects(ctx context.Context, f func(object *storobj.Object) error) error {
	i := 0
	cursor := b.Cursor()
	defer cursor.Close()

	for k, v := cursor.First(); k != nil; k, v = cursor.Next() {
		obj, err := storobj.FromBinary(v)
		if err != nil {
			return fmt.Errorf("cannot unmarshal object %d, %v", i, err)
		}
		if err := f(obj); err != nil {
			return fmt.Errorf("callback on object '%d' failed: %w", obj.DocID, err)
		}

		i++
	}

	return nil
}

func (b *Bucket) IterateMapObjects(ctx context.Context, f func([]byte, []byte, []byte, bool) error) error {
	cursor := b.MapCursor()
	defer cursor.Close()

	for kList, vList := cursor.First(ctx); kList != nil; kList, vList = cursor.Next(ctx) {
		for _, v := range vList {
			if err := f(kList, v.Key, v.Value, v.Tombstone); err != nil {
				return fmt.Errorf("callback on object '%v' failed: %w", v, err)
			}
		}
	}

	return nil
}

func (b *Bucket) SetMemtableThreshold(size uint64) {
	b.memtableThreshold = size
}

// Get retrieves the single value for the given key.
//
// Get is specific to ReplaceStrategy and cannot be used with any of the other
// strategies. Use [Bucket.SetList] or [Bucket.MapList] instead.
//
// Get uses the regular or "primary" key for an object. If a bucket has
// secondary indexes, use [Bucket.GetBySecondary] to retrieve an object using
// its secondary key
func (b *Bucket) Get(key []byte) ([]byte, error) {
	beforeFlushLock := time.Now()
	b.flushLock.RLock()
	if time.Since(beforeFlushLock) > 100*time.Millisecond {
		b.logger.WithField("duration", time.Since(beforeFlushLock)).
			WithField("action", "lsm_bucket_get_acquire_flush_lock").
			Debugf("Waited more than 100ms to obtain a flush lock during get")
	}
	defer b.flushLock.RUnlock()

	return b.get(key)
}

func (b *Bucket) get(key []byte) ([]byte, error) {
	beforeMemtable := time.Now()
	v, err := b.active.get(key)
	if time.Since(beforeMemtable) > 100*time.Millisecond {
		b.logger.WithField("duration", time.Since(beforeMemtable)).
			WithField("action", "lsm_bucket_get_active_memtable").
			Warnf("Waited more than 100ms to retrieve object from memtable")
	}
	if err == nil {
		// item found and no error, return and stop searching, since the strategy
		// is replace
		return v, nil
	}
	if errors.Is(err, lsmkv.Deleted) {
		// deleted in the mem-table (which is always the latest) means we don't
		// have to check the disk segments, return nil now
		return nil, nil
	}

	if !errors.Is(err, lsmkv.NotFound) {
		panic(fmt.Sprintf("unsupported error in bucket.Get: %v\n", err))
	}

	if b.flushing != nil {
		beforeFlushMemtable := time.Now()
		v, err := b.flushing.get(key)
		if time.Since(beforeFlushMemtable) > 100*time.Millisecond {
			b.logger.WithField("duration", time.Since(beforeFlushMemtable)).
				WithField("action", "lsm_bucket_get_flushing_memtable").
				Debugf("Waited over 100ms to retrieve object from flushing memtable")
		}
		if err == nil {
			// item found and no error, return and stop searching, since the strategy
			// is replace
			return v, nil
		}
		if errors.Is(err, lsmkv.Deleted) {
			// deleted in the now most recent memtable  means we don't have to check
			// the disk segments, return nil now
			return nil, nil
		}

		if !errors.Is(err, lsmkv.NotFound) {
			panic("unsupported error in bucket.Get")
		}
	}

	return b.disk.get(key)
}

func (b *Bucket) GetErrDeleted(key []byte) ([]byte, error) {
	b.flushLock.RLock()
	defer b.flushLock.RUnlock()

	v, err := b.active.get(key)
	if err == nil {
		// item found and no error, return and stop searching, since the strategy
		// is replace
		return v, nil
	}
	if errors.Is(err, lsmkv.Deleted) {
		// deleted in the mem-table (which is always the latest) means we don't
		// have to check the disk segments, return nil now
		return nil, err
	}

	if err != lsmkv.NotFound {
		panic(fmt.Sprintf("unsupported error in bucket.Get: %v\n", err))
	}

	if b.flushing != nil {
		v, err := b.flushing.get(key)
		if err == nil {
			// item found and no error, return and stop searching, since the strategy
			// is replace
			return v, nil
		}
		if errors.Is(err, lsmkv.Deleted) {
			// deleted in the now most recent memtable  means we don't have to check
			// the disk segments, return nil now
			return nil, err
		}

		if err != lsmkv.NotFound {
			panic("unsupported error in bucket.Get")
		}
	}

	return b.disk.getErrDeleted(key)
}

// GetBySecondary retrieves an object using one of its secondary keys. A bucket
// can have an infinite number of secondary keys. Specify the secondary key
// position as the first argument.
//
// A real-life example of secondary keys is the Weaviate object store. Objects
// are stored with the user-facing ID as their primary key and with the doc-id
// (an ever-increasing uint64) as the secondary key.
//
// Similar to [Bucket.Get], GetBySecondary is limited to ReplaceStrategy. No
// equivalent exists for Set and Map, as those do not support secondary
// indexes.
func (b *Bucket) GetBySecondary(pos int, key []byte) ([]byte, error) {
	bytes, _, err := b.GetBySecondaryIntoMemory(pos, key, nil)
	return bytes, err
}

// GetBySecondaryWithBuffer is like [Bucket.GetBySecondary], but also takes a
// buffer. It's in the response of the caller to pool the buffer, since the
// bucket does not know when the caller is done using it. The return bytes will
// likely point to the same memory that's part of the buffer. However, if the
// buffer is to small, a larger buffer may also be returned (second arg).
func (b *Bucket) GetBySecondaryWithBuffer(pos int, key []byte, buf []byte) ([]byte, []byte, error) {
	bytes, newBuf, err := b.GetBySecondaryIntoMemory(pos, key, buf)
	return bytes, newBuf, err
}

// GetBySecondaryIntoMemory copies into the specified memory, and retrieves
// an object using one of its secondary keys. A bucket
// can have an infinite number of secondary keys. Specify the secondary key
// position as the first argument.
//
// A real-life example of secondary keys is the Weaviate object store. Objects
// are stored with the user-facing ID as their primary key and with the doc-id
// (an ever-increasing uint64) as the secondary key.
//
// Similar to [Bucket.Get], GetBySecondary is limited to ReplaceStrategy. No
// equivalent exists for Set and Map, as those do not support secondary
// indexes.
func (b *Bucket) GetBySecondaryIntoMemory(pos int, key []byte, buffer []byte) ([]byte, []byte, error) {
	b.flushLock.RLock()
	defer b.flushLock.RUnlock()

	v, err := b.active.getBySecondary(pos, key)
	if err == nil {
		// item found and no error, return and stop searching, since the strategy
		// is replace
		return v, buffer, nil
	}
	if errors.Is(err, lsmkv.Deleted) {
		// deleted in the mem-table (which is always the latest) means we don't
		// have to check the disk segments, return nil now
		return nil, buffer, nil
	}

	if !errors.Is(err, lsmkv.NotFound) {
		panic("unsupported error in bucket.Get")
	}

	if b.flushing != nil {
		v, err := b.flushing.getBySecondary(pos, key)
		if err == nil {
			// item found and no error, return and stop searching, since the strategy
			// is replace
			return v, buffer, nil
		}
		if errors.Is(err, lsmkv.Deleted) {
			// deleted in the now most recent memtable  means we don't have to check
			// the disk segments, return nil now
			return nil, buffer, nil
		}

		if !errors.Is(err, lsmkv.NotFound) {
			panic("unsupported error in bucket.Get")
		}
	}

	k, v, buffer, err := b.disk.getBySecondaryIntoMemory(pos, key, buffer)
	if err != nil {
		return nil, nil, err
	}

	// additional validation to ensure the primary key has not been marked as deleted
	pkv, err := b.get(k)
	if err != nil {
		return nil, nil, err
	} else if pkv == nil {
		return nil, buffer, nil
	}

	return v, buffer, nil
}

// SetList returns all Set entries for a given key.
//
// SetList is specific to the Set Strategy, for Map use [Bucket.MapList], and
// for Replace use [Bucket.Get].
func (b *Bucket) SetList(key []byte) ([][]byte, error) {
	b.flushLock.RLock()
	defer b.flushLock.RUnlock()

	var out []value

	v, err := b.disk.getCollection(key)
	if err != nil && !errors.Is(err, lsmkv.NotFound) {
		return nil, err
	}
	out = v

	if b.flushing != nil {
		v, err = b.flushing.getCollection(key)
		if err != nil && !errors.Is(err, lsmkv.NotFound) {
			return nil, err
		}
		out = append(out, v...)

	}

	v, err = b.active.getCollection(key)
	if err != nil && !errors.Is(err, lsmkv.NotFound) {
		return nil, err
	}
	if len(v) > 0 {
		// skip the expensive append operation if there was no memtable
		out = append(out, v...)
	}

	return newSetDecoder().Do(out), nil
}

// Put creates or replaces a single value for a given key.
//
//	err := bucket.Put([]byte("my_key"), []byte("my_value"))
//	 if err != nil {
//		/* do something */
//	}
//
// If a bucket has a secondary index configured, you can also specify one or
// more secondary keys, like so:
//
//	err := bucket.Put([]byte("my_key"), []byte("my_value"),
//		WithSecondaryKey(0, []byte("my_alternative_key")),
//	)
//	 if err != nil {
//		/* do something */
//	}
//
// Put is limited to ReplaceStrategy, use [Bucket.SetAdd] for Set or
// [Bucket.MapSet] and [Bucket.MapSetMulti].
func (b *Bucket) Put(key, value []byte, opts ...SecondaryKeyOption) error {
	b.flushLock.RLock()
	defer b.flushLock.RUnlock()

	return b.active.put(key, value, opts...)
}

// SetAdd adds one or more Set-Entries to a Set for the given key. SetAdd is
// entirely agnostic of existing entries, it acts as append-only. This also
// makes it agnostic of whether the key already exists or not.
//
// Example to add two entries to a set:
//
//	err := bucket.SetAdd([]byte("my_key"), [][]byte{
//		[]byte("one-set-element"), []byte("another-set-element"),
//	})
//	if err != nil {
//		/* do something */
//	}
//
// SetAdd is specific to the Set strategy. For Replace, use [Bucket.Put], for
// Map use either [Bucket.MapSet] or [Bucket.MapSetMulti].
func (b *Bucket) SetAdd(key []byte, values [][]byte) error {
	b.flushLock.RLock()
	defer b.flushLock.RUnlock()

	return b.active.append(key, newSetEncoder().Do(values))
}

// SetDeleteSingle removes one Set element from the given key. Note that LSM
// stores are append only, thus internally this action appends a tombstone. The
// entry will not be removed until a compaction has run, and even then a
// compaction does not guarantee the removal of the data right away. This is
// because an entry could have been created in an older segment than those
// present in the compaction. This can be seen as an implementation detail,
// unless the caller expects to free disk space by calling this method. Such
// freeing is not guaranteed.
//
// SetDeleteSingle is specific to the Set Strategy. For Replace, you can use
// [Bucket.Delete] to delete the entire row, for Maps use [Bucket.MapDeleteKey]
// to delete a single map entry.
func (b *Bucket) SetDeleteSingle(key []byte, valueToDelete []byte) error {
	b.flushLock.RLock()
	defer b.flushLock.RUnlock()

	return b.active.append(key, []value{
		{
			value:     valueToDelete,
			tombstone: true,
		},
	})
}

// WasDeleted determines if an object used to exist in the LSM store
//
// There are 3 different locations that we need to check for the key
// in this order: active memtable, flushing memtable, and disk
// segment
func (b *Bucket) WasDeleted(key []byte) (bool, error) {
	if !b.keepTombstones {
		return false, fmt.Errorf("Bucket requires option `keepTombstones` set to check deleted keys")
	}

	b.flushLock.RLock()
	defer b.flushLock.RUnlock()

	_, err := b.active.get(key)
	switch err {
	case nil:
		return false, nil
	case lsmkv.Deleted:
		return true, nil
	case lsmkv.NotFound:
		// We can still check flushing and disk
	default:
		return false, fmt.Errorf("unsupported bucket error: %w", err)
	}

	if b.flushing != nil {
		_, err := b.flushing.get(key)
		switch err {
		case nil:
			return false, nil
		case lsmkv.Deleted:
			return true, nil
		case lsmkv.NotFound:
			// We can still check disk
		default:
			return false, fmt.Errorf("unsupported bucket error: %w", err)
		}
	}

	_, err = b.disk.getErrDeleted(key)
	switch err {
	case nil, lsmkv.NotFound:
		return false, nil
	case lsmkv.Deleted:
		return true, nil
	default:
		return false, fmt.Errorf("unsupported bucket error: %w", err)
	}
}

type MapListOptionConfig struct {
	acceptDuplicates           bool
	legacyRequireManualSorting bool
}

type MapListOption func(c *MapListOptionConfig)

func MapListAcceptDuplicates() MapListOption {
	return func(c *MapListOptionConfig) {
		c.acceptDuplicates = true
	}
}

func MapListLegacySortingRequired() MapListOption {
	return func(c *MapListOptionConfig) {
		c.legacyRequireManualSorting = true
	}
}

// MapList returns all map entries for a given row key. The order of map pairs
// has no specific meaning. For efficient merge operations, pair entries are
// stored sorted on disk, however that is an implementation detail and not a
// caller-facing guarantee.
//
// MapList is specific to the Map strategy, for Sets use [Bucket.SetList], for
// Replace use [Bucket.Get].
func (b *Bucket) MapList(ctx context.Context, key []byte, cfgs ...MapListOption) ([]MapPair, error) {
	b.flushLock.RLock()
	defer b.flushLock.RUnlock()

	c := MapListOptionConfig{}
	for _, cfg := range cfgs {
		cfg(&c)
	}

	segments := [][]MapPair{}
	disk, err := b.disk.getCollectionBySegments(key)
	if err != nil && !errors.Is(err, lsmkv.NotFound) {
		return nil, err
	}

	for i := range disk {
		if ctx.Err() != nil {
			return nil, ctx.Err()
		}

		segmentDecoded := make([]MapPair, len(disk[i]))
		for j, v := range disk[i] {
			if err := segmentDecoded[j].FromBytes(v.value, false); err != nil {
				return nil, err
			}
			// Read "broken" tombstones with length 12 but a non-tombstone value
			// Related to Issue #4125
			// TODO: Remove the extra check, as it may interfere future in-disk format changes
			segmentDecoded[j].Tombstone = v.tombstone || len(v.value) == 12
		}
		segments = append(segments, segmentDecoded)
	}

	if b.flushing != nil {
		v, err := b.flushing.getMap(key)
		if err != nil && !errors.Is(err, lsmkv.NotFound) {
			return nil, err
		}

		segments = append(segments, v)
	}

	v, err := b.active.getMap(key)
	if err != nil && !errors.Is(err, lsmkv.NotFound) {
		return nil, err
	}
	segments = append(segments, v)

	if c.legacyRequireManualSorting {
		// Sort to support segments which were stored in an unsorted fashion
		for i := range segments {
			sort.Slice(segments[i], func(a, b int) bool {
				return bytes.Compare(segments[i][a].Key, segments[i][b].Key) == -1
			})
		}
	}

	return newSortedMapMerger().do(ctx, segments)
}

func (b *Bucket) InvList(ctx context.Context, key []byte, cfgs ...MapListOption) ([]MapPair, error) {
	b.flushLock.RLock()
	defer b.flushLock.RUnlock()

	c := MapListOptionConfig{}
	for _, cfg := range cfgs {
		cfg(&c)
	}

	segments := [][]MapPair{}
	// before := time.Now()
	disk, segmentsDisk, err := b.disk.getCollectionAndSegments(key)
	if err != nil && !errors.Is(err, lsmkv.NotFound) {
		return nil, err
	}

	hasTombstones := false
	allTombstones := make([]*sroar.Bitmap, len(segmentsDisk)+2)
	for i, segment := range segmentsDisk {
		if segment.strategy == segmentindex.StrategyInverted {
			tombstones, err := segment.GetTombstones()
			if err != nil {
				return nil, err
			}
			allTombstones[i] = tombstones
			hasTombstones = true
		}
	}
	if hasTombstones {
		// check if there are any tombstones in the flushing memtable
		if b.flushing != nil {
			tombstones, err := b.flushing.GetTombstones()
			if err != nil {
				return nil, err
			}
			allTombstones[len(segmentsDisk)] = tombstones
		}

		// check if there are any tombstones in the active memtable
		tombstones, err := b.active.GetTombstones()
		if err != nil {
			return nil, err
		}
		allTombstones[len(segmentsDisk)+1] = tombstones
	}

	for i := range disk {
		if ctx.Err() != nil {
			return nil, ctx.Err()
		}

		segmentDecoded := make([]MapPair, len(disk[i]))
		for j, v := range disk[i] {
			if segmentsDisk[i].strategy == segmentindex.StrategyInverted {
				if err := segmentDecoded[j].FromBytesInverted(v.value, false, segmentsDisk[i].invertedKeyLength, segmentsDisk[i].invertedValueLength); err != nil {
					return nil, err
				}
				docId := binary.BigEndian.Uint64(segmentDecoded[j].Key[:8])
				// check if there are any tombstones between the i and len(disk) segments
				for _, tombstones := range allTombstones[i+1:] {
					if tombstones != nil && tombstones.Contains(docId) {
						segmentDecoded[j].Tombstone = true
						break
					}
				}
			} else {
				if err := segmentDecoded[j].FromBytes(v.value, false); err != nil {
					return nil, err
				}
				// Read "broken" tombstones with length 12 but a non-tombstone value
				// Related to Issue #4125
				// TODO: Remove the extra check, as it may interfere future in-disk format changes
				segmentDecoded[j].Tombstone = v.tombstone || len(v.value) == 12
			}
		}
		if len(segmentDecoded) > 0 {
			segments = append(segments, segmentDecoded)
		}
	}

	// fmt.Printf("--map-list: get all disk segments took %s\n", time.Since(before))

	// before = time.Now()
	// fmt.Printf("--map-list: append all disk segments took %s\n", time.Since(before))

	if b.flushing != nil {
		v, err := b.flushing.getMap(key)
		if err != nil && !errors.Is(err, lsmkv.NotFound) {
			return nil, err
		}
		if len(v) > 0 {
			segments = append(segments, v)
		}
	}

	// before = time.Now()
	v, err := b.active.getMap(key)
	if err != nil && !errors.Is(err, lsmkv.NotFound) {
		return nil, err
	}
	if len(v) > 0 {
		segments = append(segments, v)
	}
	// fmt.Printf("--map-list: get all active segments took %s\n", time.Since(before))

	// before = time.Now()
	// defer func() {
	// 	fmt.Printf("--map-list: run decoder took %s\n", time.Since(before))
	// }()

	if c.legacyRequireManualSorting {
		// Sort to support segments which were stored in an unsorted fashion
		for i := range segments {
			sort.Slice(segments[i], func(a, b int) bool {
				return bytes.Compare(segments[i][a].Key, segments[i][b].Key) == -1
			})
		}
	}

	return newSortedMapMerger().do(ctx, segments)
}

// MapSet writes one [MapPair] into the map for the given row key. It is
// agnostic of whether the row key already exists, as well as agnostic of
// whether the map key already exists. In both cases it will create the entry
// if it does not exist or override if it does.
//
// Example to add a new MapPair:
//
//	pair := MapPair{Key: []byte("Jane"), Value: []byte("Backend")}
//	err := bucket.MapSet([]byte("developers"), pair)
//	if err != nil {
//		/* do something */
//	}
//
// MapSet is specific to the Map Strategy, for Replace use [Bucket.Put], and for Set use [Bucket.SetAdd] instead.
func (b *Bucket) MapSet(rowKey []byte, kv MapPair) error {
	b.flushLock.RLock()
	defer b.flushLock.RUnlock()

	return b.active.appendMapSorted(rowKey, kv)
}

// MapSetMulti is the same as [Bucket.MapSet], except that it takes in multiple
// [MapPair] objects at the same time.
func (b *Bucket) MapSetMulti(rowKey []byte, kvs []MapPair) error {
	b.flushLock.RLock()
	defer b.flushLock.RUnlock()

	for _, kv := range kvs {
		if err := b.active.appendMapSorted(rowKey, kv); err != nil {
			return err
		}
	}

	return nil
}

// MapDeleteKey removes one key-value pair from the given map row. Note that
// LSM stores are append only, thus internally this action appends a tombstone.
// The entry will not be removed until a compaction has run, and even then a
// compaction does not guarantee the removal of the data right away. This is
// because an entry could have been created in an older segment than those
// present in the compaction. This can be seen as an implementation detail,
// unless the caller expects to free disk space by calling this method. Such
// freeing is not guaranteed.
//
// MapDeleteKey is specific to the Map Strategy. For Replace, you can use
// [Bucket.Delete] to delete the entire row, for Sets use [Bucket.SetDeleteSingle] to delete a single set element.
func (b *Bucket) MapDeleteKey(rowKey, mapKey []byte) error {
	b.flushLock.RLock()
	defer b.flushLock.RUnlock()

	pair := MapPair{
		Key:       mapKey,
		Tombstone: true,
	}

	return b.active.appendMapSorted(rowKey, pair)
}

// Delete removes the given row. Note that LSM stores are append only, thus
// internally this action appends a tombstone.  The entry will not be removed
// until a compaction has run, and even then a compaction does not guarantee
// the removal of the data right away. This is because an entry could have been
// created in an older segment than those present in the compaction. This can
// be seen as an implementation detail, unless the caller expects to free disk
// space by calling this method. Such freeing is not guaranteed.
//
// Delete is specific to the Replace Strategy. For Maps, you can use
// [Bucket.MapDeleteKey] to delete a single key-value pair, for Sets use
// [Bucket.SetDeleteSingle] to delete a single set element.
func (b *Bucket) Delete(key []byte, opts ...SecondaryKeyOption) error {
	b.flushLock.RLock()
	defer b.flushLock.RUnlock()

	return b.active.setTombstone(key, opts...)
}

// meant to be called from situations where a lock is already held, does not
// lock on its own
func (b *Bucket) setNewActiveMemtable() error {
	path := filepath.Join(b.dir, fmt.Sprintf("segment-%d", time.Now().UnixNano()))

	cl, err := newCommitLogger(path)
	if err != nil {
		return errors.Wrap(err, "init commit logger")
	}

	mt, err := newMemtable(path, b.strategy, b.secondaryIndices, cl, b.metrics, b.logger)
	if err != nil {
		return err
	}

	b.active = mt
	return nil
}

func (b *Bucket) Count() int {
	b.flushLock.RLock()
	defer b.flushLock.RUnlock()

	if b.strategy != StrategyReplace {
		panic("Count() called on strategy other than 'replace'")
	}

	memtableCount := 0
	if b.flushing == nil {
		// only consider active
		memtableCount += b.memtableNetCount(b.active.countStats(), nil)
	} else {
		flushingCountStats := b.flushing.countStats()
		activeCountStats := b.active.countStats()
		deltaActive := b.memtableNetCount(activeCountStats, flushingCountStats)
		deltaFlushing := b.memtableNetCount(flushingCountStats, nil)

		memtableCount = deltaActive + deltaFlushing
	}

	diskCount := b.disk.count()

	if b.monitorCount {
		b.metrics.ObjectCount(memtableCount + diskCount)
	}
	return memtableCount + diskCount
}

// CountAsync ignores the current memtable, that makes it async because it only
// reflects what has been already flushed. This in turn makes it very cheap to
// call, so it can be used for observability purposes where eventual
// consistency on the count is fine, but a large cost is not.
func (b *Bucket) CountAsync() int {
	return b.disk.count()
}

func (b *Bucket) memtableNetCount(stats *countStats, previousMemtable *countStats) int {
	netCount := 0

	// TODO: this uses regular get, given that this may be called quite commonly,
	// we might consider building a pure Exists(), which skips reading the value
	// and only checks for tombstones, etc.
	for _, key := range stats.upsertKeys {
		if !b.existsOnDiskAndPreviousMemtable(previousMemtable, key) {
			netCount++
		}
	}

	for _, key := range stats.tombstonedKeys {
		if b.existsOnDiskAndPreviousMemtable(previousMemtable, key) {
			netCount--
		}
	}

	return netCount
}

func (b *Bucket) existsOnDiskAndPreviousMemtable(previous *countStats, key []byte) bool {
	v, _ := b.disk.get(key) // current implementation can't error
	if v == nil {
		// not on disk, but it could still be in the previous memtable
		return previous.hasUpsert(key)
	}

	// it exists on disk ,but it could still have been deleted in the previous memtable
	return !previous.hasTombstone(key)
}

func (b *Bucket) Shutdown(ctx context.Context) error {
	defer GlobalBucketRegistry.Remove(b.dir)

	if err := b.disk.shutdown(ctx); err != nil {
		return err
	}

	if err := b.flushCallbackCtrl.Unregister(ctx); err != nil {
		return fmt.Errorf("long-running flush in progress: %w", ctx.Err())
	}

	b.flushLock.Lock()
	if err := b.active.flush(); err != nil {
		return err
	}
	b.flushLock.Unlock()

	if b.flushing == nil {
		// active has flushing, no one else was currently flushing, it's safe to
		// exit
		return nil
	}

	// it seems we still need to wait for someone to finish flushing
	t := time.NewTicker(50 * time.Millisecond)
	defer t.Stop()
	for {
		select {
		case <-ctx.Done():
			return ctx.Err()
		case <-t.C:
			if b.flushing == nil {
				return nil
			}
		}
	}
}

func (b *Bucket) flushAndSwitchIfThresholdsMet(shouldAbort cyclemanager.ShouldAbortCallback) bool {
	b.flushLock.RLock()
	commitLogSize := b.active.commitlog.Size()
	memtableTooLarge := b.active.Size() >= b.memtableThreshold
	walTooLarge := uint64(commitLogSize) >= b.walThreshold
	dirtyTooLong := b.active.DirtyDuration() >= b.flushDirtyAfter
	shouldSwitch := memtableTooLarge || walTooLarge || dirtyTooLong

	// If true, the parent shard has indicated that it has
	// entered an immutable state. During this time, the
	// bucket should refrain from flushing until its shard
	// indicates otherwise
	if shouldSwitch && b.isReadOnly() {
		if b.haltedFlushTimer.IntervalElapsed() {
			b.logger.WithField("action", "lsm_memtable_flush").
				WithField("path", b.dir).
				Warn("flush halted due to shard READONLY status")
			b.haltedFlushTimer.IncreaseInterval()
		}

		b.flushLock.RUnlock()
		return false
	}

	b.flushLock.RUnlock()
	if shouldSwitch {
		b.haltedFlushTimer.Reset()
		cycleLength := b.active.ActiveDuration()
		if err := b.FlushAndSwitch(); err != nil {
			b.logger.WithField("action", "lsm_memtable_flush").
				WithField("path", b.dir).
				WithError(err).
				Errorf("flush and switch failed")
		}

		if b.memtableResizer != nil {
			next, ok := b.memtableResizer.NextTarget(int(b.memtableThreshold), cycleLength)
			if ok {
				b.memtableThreshold = uint64(next)
			}
		}
		return true
	}
	return false
}

// UpdateStatus is used by the parent shard to communicate to the bucket
// when the shard has been set to readonly, or when it is ready for
// writes.
func (b *Bucket) UpdateStatus(status storagestate.Status) {
	b.statusLock.Lock()
	defer b.statusLock.Unlock()

	b.status = status
	b.disk.UpdateStatus(status)
}

func (b *Bucket) isReadOnly() bool {
	b.statusLock.Lock()
	defer b.statusLock.Unlock()

	return b.status == storagestate.StatusReadOnly
}

// FlushAndSwitch is the main way to flush a memtable, replace it with a new
// one, and make sure that the flushed segment gets added to the segment group.
//
// Flushing and adding a segment can take considerable time, which is why the
// whole process is designed to be non-blocking.
//
// To achieve a non-blocking flush, the process is split into four parts:
//
//  1. atomicallySwitchMemtable: A new memtable is created, the previous
//     memtable is moved from "active" to "flushing". This switch is blocking
//     (holds b.flushLock.Lock()), but extremely fast, as we essentially just
//     switch a pointer.
//
//  2. flush: The previous memtable is flushed to disk. This may take
//     considerable time as we are I/O-bound. This is done "in the
//     background"meaning that it does not block any CRUD operations for the
//     user. It only blocks the flush process itself, meaning only one flush per
//     bucket can happen simultaneously. This is by design.
//
//  3. initAndPrecomputeNewSegment: (Newly added in
//     https://github.com/weaviate/weaviate/pull/5943, early October 2024). After
//     the previous flush step the segment can now be initialized. However, to
//     make it usable for real life, we still need to compute metadata, such as
//     bloom filters (all types) and net count additions (only Replace type).
//     Bloom filters can be calculated in isolation and are therefore fairly
//     trivial. Net count additions on the other hand are more complex, as they
//     depend on all previous segments. Calculating net count additions can take
//     a considerable amount of time, especially as the buckets grow larger. As a
//     result, we need to provide two guarantees: (1) the calculation is
//     non-blocking from a user's POV and (2) for the duration of the
//     calculation, the segment group is considered stable, i.e. no other
//     segments are added, removed, or merged. We can achieve this by holding a
//     `b.disk.maintenanceLock.RLock()` which prevents modification of the
//     segments array, but does not block user operation (which are themselves
//     RLock-holders on that same Lock).
//
//  4. atomicallyAddDiskSegmentAndRemoveFlushing: The previous method returned
//     a fully initialized segment that has not yet been added to the segment
//     group. This last step is the counter part to the first step and again
//     blocking, but fast. It adds the segment to the segment group  which at
//     this point is just a simple array append. At the same time it removes the
//     "flushing" memtable. It holds the `b.flushLock.Lock()` making this
//     operation atomic, but blocking.
//
// FlushAndSwitch is typically called periodically and does not require manual
// calling, but there are some situations where this might be intended, such as
// in test scenarios or when a force flush is desired.
func (b *Bucket) FlushAndSwitch() error {
	if b.isFlushing.Swap(true) {
		return fmt.Errorf("unexpected concurrent call to flush and switch")
	}
	defer b.isFlushing.Store(false)

	before := time.Now()

	b.logger.WithField("action", "lsm_memtable_flush_start").
		WithField("path", b.dir).
		Trace("start flush and switch")
	if err := b.atomicallySwitchMemtable(); err != nil {
		return fmt.Errorf("switch active memtable: %w", err)
	}

	if err := b.flushing.flush(); err != nil {
		return fmt.Errorf("flush: %w", err)
	}

	segment, err := b.initAndPrecomputeNewSegment()
	if err != nil {
		return fmt.Errorf("precompute metadata: %w", err)
	}

	if err := b.atomicallyAddDiskSegmentAndRemoveFlushing(segment); err != nil {
		return fmt.Errorf("add segment and remove flushing: %w", err)
	}

	took := time.Since(before)
	b.logger.WithField("action", "lsm_memtable_flush_complete").
		WithField("path", b.dir).
		Trace("finish flush and switch")

	b.logger.WithField("action", "lsm_memtable_flush_complete").
		WithField("path", b.dir).
		WithField("took", took).
		Debugf("flush and switch took %s\n", took)

	return nil
}

func (b *Bucket) initAndPrecomputeNewSegment() (*segment, error) {
	// Note that this operation does not require the flush lock, i.e. it can
	// happen in the background and we can accept new writes will this
	// pre-compute is happening.
	path := b.flushing.path
	segment, err := b.disk.initAndPrecomputeNewSegment(path + ".db")
	if err != nil {
		return nil, err
	}

	return segment, nil
}

func (b *Bucket) atomicallyAddDiskSegmentAndRemoveFlushing(seg *segment) error {
	b.flushLock.Lock()
	defer b.flushLock.Unlock()

	if b.flushing.Size() == 0 {
		b.flushing = nil
		return nil
	}

	if err := b.disk.addInitializedSegment(seg); err != nil {
		return err
	}
	b.flushing = nil

	if b.strategy == StrategyReplace && b.monitorCount {
		// having just flushed the memtable we now have the most up2date count which
		// is a good place to update the metric
		b.metrics.ObjectCount(b.disk.count())
	}

	return nil
}

func (b *Bucket) atomicallySwitchMemtable() error {
	b.flushLock.Lock()
	defer b.flushLock.Unlock()

	b.flushing = b.active
	return b.setNewActiveMemtable()
}

func (b *Bucket) Strategy() string {
	return b.strategy
}

func (b *Bucket) DesiredStrategy() string {
	return b.desiredStrategy
}

// the WAL uses a buffer and isn't written until the buffer size is crossed or
// this function explicitly called. This allows to avoid unnecessary disk
// writes in larger operations, such as batches. It is sufficient to call write
// on the WAL just once. This does not make a batch atomic, but it guarantees
// that the WAL is written before a successful response is returned to the
// user.
func (b *Bucket) WriteWAL() error {
	b.flushLock.RLock()
	defer b.flushLock.RUnlock()

	return b.active.writeWAL()
}

func (b *Bucket) DocPointerWithScoreList(ctx context.Context, key []byte, propBoost float32, cfgs ...MapListOption) ([]terms.DocPointerWithScore, error) {
	b.flushLock.RLock()
	defer b.flushLock.RUnlock()

	c := MapListOptionConfig{}
	for _, cfg := range cfgs {
		cfg(&c)
	}

	segments := [][]terms.DocPointerWithScore{}
	disk, segmentsDisk, err := b.disk.getCollectionAndSegments(key)
	if err != nil && !errors.Is(err, lsmkv.NotFound) {
		return nil, err
	}

	hasTombstones := false
	allTombstones := make([]*sroar.Bitmap, len(segmentsDisk)+2)
	allPropLengths := make([]map[uint64]uint32, len(segmentsDisk))

	for i, segment := range segmentsDisk {
		if segment.strategy == segmentindex.StrategyInverted {
			tombstones, err := segment.GetTombstones()
			if err != nil {
				return nil, err
			}
			propLengths, err := segment.GetPropertyLenghts()
			if err != nil {
				return nil, err
			}

			allTombstones[i] = tombstones
			allPropLengths[i] = propLengths
			hasTombstones = true
		}
	}

	if hasTombstones {
		// check if there are any tombstones in the flushing memtable
		if b.flushing != nil {
			tombstones, err := b.flushing.GetTombstones()
			if err != nil {
				return nil, err
			}
			allTombstones[len(segmentsDisk)] = tombstones
		}

		// check if there are any tombstones in the active memtable
		tombstones, err := b.active.GetTombstones()
		if err != nil {
			return nil, err
		}
		allTombstones[len(segmentsDisk)+1] = tombstones
	}

	for i := range disk {
		if ctx.Err() != nil {
			return nil, ctx.Err()
		}

		segmentDecoded := make([]terms.DocPointerWithScore, len(disk[i]))
		for j, v := range disk[i] {
<<<<<<< HEAD
			if segmentsDisk[i].strategy == segmentindex.StrategyInverted {
				docId := binary.BigEndian.Uint64(v.value[:8])
				propLen := allPropLengths[i][docId]
				if err := segmentDecoded[j].FromBytesInverted(v.value, propBoost, float32(propLen)); err != nil {
					return nil, err
				}
				// check if there are any tombstones between the i and len(disk) segments
				for _, tombstones := range allTombstones[i+1:] {
					if tombstones != nil && tombstones.Contains(docId) {
						segmentDecoded[j].Frequency = 0
						break
					}
				}
			} else {
				if err := segmentDecoded[j].FromBytes(v.value, propBoost); err != nil {
					return nil, err
				}
=======
			if err := segmentDecoded[j].FromBytes(v.value, v.tombstone, propBoost); err != nil {
				return nil, err
>>>>>>> 695b9886
			}
		}
		segments = append(segments, segmentDecoded)
	}

	if b.flushing != nil {
		mem, err := b.flushing.getMap(key)
		if err != nil && !errors.Is(err, lsmkv.NotFound) {
			return nil, err
		}
		docPointers := make([]terms.DocPointerWithScore, len(mem))
		for i, v := range mem {
			if err := docPointers[i].FromKeyVal(v.Key, v.Value, v.Tombstone, propBoost); err != nil {
				return nil, err
			}
		}
		segments = append(segments, docPointers)
	}

	mem, err := b.active.getMap(key)
	if err != nil && !errors.Is(err, lsmkv.NotFound) {
		return nil, err
	}
	docPointers := make([]terms.DocPointerWithScore, len(mem))
	for i, v := range mem {
		if err := docPointers[i].FromKeyVal(v.Key, v.Value, v.Tombstone, propBoost); err != nil {
			return nil, err
		}
	}
	segments = append(segments, docPointers)

	if c.legacyRequireManualSorting {
		// Sort to support segments which were stored in an unsorted fashion
		for i := range segments {
			sort.Slice(segments[i], func(a, b int) bool {
				return segments[i][a].Id < segments[i][b].Id
			})
		}
	}

	return terms.NewSortedDocPointerWithScoreMerger().Do(ctx, segments)
}

func (b *Bucket) CreateDiskTerm(N float64, filterDocIds helpers.AllowList, query []string, propName string, propertyBoost float32, duplicateTextBoosts []int, ctx context.Context) ([][]terms.TermInterface, error) {
	b.flushLock.RLock()
	defer b.flushLock.RUnlock()

	segmentsDisk := b.disk.segments
	output := make([][]terms.TermInterface, len(segmentsDisk))
	idfs := make([]float64, len(query))

	for i, queryTerm := range query {
		key := []byte(queryTerm)
		n := uint64(0)
		for _, segment := range segmentsDisk {
			if segment.strategy == segmentindex.StrategyInverted && segment.hasKey(key) {
				n += segment.getDocCount(key)
			}
		}
		idfs[i] = math.Log(float64(1)+(N-float64(n)+0.5)/(float64(n)+0.5)) * float64(duplicateTextBoosts[i])

	}

	allTombstones := make([]*sroar.Bitmap, len(segmentsDisk)+2)

	for i, segment := range segmentsDisk {
		tombstones, err := segment.GetTombstones()
		if err != nil {
			return nil, err
		}

		allTombstones[i] = tombstones
	}

	for j, segment := range segmentsDisk {
		output[j] = make([]terms.TermInterface, len(query))
		for i, key := range query {
			output[j][i] = NewSegmentBlockMax(segment, []byte(key), i, idfs[i])
		}
	}
	return output, nil

	/*
		output := make([]terms.TermInterface, 0, len(segmentsDisk)+2)

		// check if there are any tombstones in the flushing memtable
		if b.flushing != nil {
			allTombstones[len(segmentsDisk)] = tombstones
		}

		// check if there are any tombstones in the active memtable
		tombstones, err := b.active.GetTombstones()
		if err != nil {
			return nil, err
		}
		allTombstones[len(segmentsDisk)+1] = tombstones

		if b.flushing != nil {
			mem, err := b.flushing.getMap(key)
			if err != nil && !errors.Is(err, lsmkv.NotFound) {
				return nil, err
			}
			allTombstones[len(segmentsDisk)] = sroar.NewBitmap()
			docPointers := make([]terms.DocPointerWithScore, len(mem))
			for i, v := range mem {
				if v.Tombstone {
					id := binary.BigEndian.Uint64(v.Key)
					allTombstones[len(segmentsDisk)].Set(id)
					continue
				}
				if len(v.Value) < 8 {
					b.logger.Warnf("Skipping pair in BM25: MapPair.Value should be 8 bytes long, but is %d.", len(v.Value))
					continue
				}

				if err := docPointers[i].FromKeyVal(v.Key, v.Value, propBoost); err != nil {
					return nil, err
				}

			}
			output = append(segments, docPointers)
		}

		mem, err := b.active.getMap(key)
		if err != nil && !errors.Is(err, lsmkv.NotFound) {
			return nil, err
		}
		docPointers := make([]terms.DocPointerWithScore, len(mem))
		for i, v := range mem {
			if len(v.Value) < 8 {
				b.logger.Warnf("Skipping pair in BM25: MapPair.Value should be 8 bytes long, but is %d.", len(v.Value))
				continue
			}
			if err := docPointers[i].FromKeyVal(v.Key, v.Value, propBoost); err != nil {
				return nil, err
			}
		}
		segments = append(segments, docPointers)

		if c.legacyRequireManualSorting {
			// Sort to support segments which were stored in an unsorted fashion
			for i := range segments {
				sort.Slice(segments[i], func(a, b int) bool {
					return segments[i][a].Id < segments[i][b].Id
				})
			}
		}

		return terms.NewSortedDocPointerWithScoreMerger().Do(ctx, segments)
	*/
}<|MERGE_RESOLUTION|>--- conflicted
+++ resolved
@@ -1385,7 +1385,6 @@
 
 		segmentDecoded := make([]terms.DocPointerWithScore, len(disk[i]))
 		for j, v := range disk[i] {
-<<<<<<< HEAD
 			if segmentsDisk[i].strategy == segmentindex.StrategyInverted {
 				docId := binary.BigEndian.Uint64(v.value[:8])
 				propLen := allPropLengths[i][docId]
@@ -1400,13 +1399,9 @@
 					}
 				}
 			} else {
-				if err := segmentDecoded[j].FromBytes(v.value, propBoost); err != nil {
+				if err := segmentDecoded[j].FromBytes(v.value, v.tombstone, propBoost); err != nil {
 					return nil, err
 				}
-=======
-			if err := segmentDecoded[j].FromBytes(v.value, v.tombstone, propBoost); err != nil {
-				return nil, err
->>>>>>> 695b9886
 			}
 		}
 		segments = append(segments, segmentDecoded)
