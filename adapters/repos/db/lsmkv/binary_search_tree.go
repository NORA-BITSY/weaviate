--- conflicted
+++ resolved
@@ -51,7 +51,6 @@
 	return t.root.get(key)
 }
 
-<<<<<<< HEAD
 func (t *binarySearchTree) getNode(key []byte) (*binarySearchNode, error) {
 	if t.root == nil {
 		return nil, lsmkv.NotFound
@@ -60,10 +59,7 @@
 	return t.root.getNode(key)
 }
 
-func (t *binarySearchTree) setTombstone(key []byte, secondaryKeys [][]byte) {
-=======
 func (t *binarySearchTree) setTombstone(key, value []byte, secondaryKeys [][]byte) {
->>>>>>> cf16e11f
 	if t.root == nil {
 		// we need to actively insert a node with a tombstone, even if this node is
 		// not present because we still need to propagate the delete into the disk
