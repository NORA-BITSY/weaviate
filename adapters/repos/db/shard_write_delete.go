//                           _       _
// __      _____  __ ___   ___  __ _| |_ ___
// \ \ /\ / / _ \/ _` \ \ / / |/ _` | __/ _ \
//  \ V  V /  __/ (_| |\ V /| | (_| | ||  __/
//   \_/\_/ \___|\__,_| \_/ |_|\__,_|\__\___|
//
//  Copyright © 2016 - 2023 Weaviate B.V. All rights reserved.
//
//  CONTACT: hello@weaviate.io
//

package db

import (
	"context"
	"fmt"

	"github.com/go-openapi/strfmt"
	"github.com/google/uuid"
	"github.com/weaviate/weaviate/adapters/repos/db/helpers"
	"github.com/weaviate/weaviate/adapters/repos/db/lsmkv"
	"github.com/weaviate/weaviate/entities/storagestate"
	"github.com/weaviate/weaviate/entities/storobj"
)

func (s *Shard) deleteObject(ctx context.Context, id strfmt.UUID) error {
	if s.isReadOnly() {
		return storagestate.ErrStatusReadOnly
	}

	idBytes, err := uuid.MustParse(id.String()).MarshalBinary()
	if err != nil {
		return err
	}

	var docID uint64
	bucket := s.store.Bucket(helpers.ObjectsBucketLSM)
	existing, err := bucket.Get([]byte(idBytes))
	if err != nil {
		return fmt.Errorf("unexpected error on previous lookup: %w", err)
	}

	if existing == nil {
		// nothing to do
		return nil
	}

	// we need the doc ID so we can clean up inverted indices currently
	// pointing to this object
	docID, err = storobj.DocIDFromBinary(existing)
	if err != nil {
		return fmt.Errorf("get existing doc id from object binary: %w", err)
	}

	err = bucket.Delete(idBytes)
	if err != nil {
		return fmt.Errorf("delete object from bucket: %w", err)
	}

	err = s.cleanupInvertedIndexOnDelete(existing, docID)
	if err != nil {
		return fmt.Errorf("delete object from bucket: %w", err)
	}

	// in-mem
	// TODO: do we still need this?
	s.deletedDocIDs.Add(docID)

<<<<<<< HEAD
	if err := s.queue.Delete(docID); err != nil {
		return errors.Wrap(err, "delete from vector index")
=======
	if err = s.vectorIndex.Delete(docID); err != nil {
		return fmt.Errorf("delete from vector index: %w", err)
>>>>>>> 69a68963
	}

	if err = s.store.WriteWALs(); err != nil {
		return fmt.Errorf("flush all buffered WALs: %w", err)
	}

	if err = s.vectorIndex.Flush(); err != nil {
		return fmt.Errorf("flush all vector index buffered WALs: %w", err)
	}

	return nil
}

func (s *Shard) canDeleteOne(ctx context.Context, id strfmt.UUID) (bucket *lsmkv.Bucket, obj, uid []byte, docID uint64, err error) {
	if uid, err = parseBytesUUID(id); err != nil {
		return nil, nil, uid, 0, err
	}

	bucket = s.store.Bucket(helpers.ObjectsBucketLSM)
	existing, err := bucket.Get(uid)
	if err != nil {
		return nil, nil, uid, 0, fmt.Errorf("get previous object: %w", err)
	}

	if existing == nil {
		return bucket, nil, uid, 0, nil
	}

	// we need the doc ID so we can clean up inverted indices currently
	// pointing to this object
	docID, err = storobj.DocIDFromBinary(existing)
	if err != nil {
		return bucket, nil, uid, 0, fmt.Errorf("get existing doc id from object binary: %w", err)
	}
	return bucket, existing, uid, docID, nil
}

func (s *Shard) deleteOne(ctx context.Context, bucket *lsmkv.Bucket, obj, idBytes []byte, docID uint64) error {
	if obj == nil || bucket == nil {
		return nil
	}
	err := bucket.Delete(idBytes)
	if err != nil {
		return fmt.Errorf("delete object from bucket: %w", err)
	}

	err = s.cleanupInvertedIndexOnDelete(obj, docID)
	if err != nil {
		return fmt.Errorf("delete object from bucket: %w", err)
	}

	// in-mem
	// TODO: do we still need this?
	s.deletedDocIDs.Add(docID)

<<<<<<< HEAD
	if err := s.queue.Delete(docID); err != nil {
=======
	if err = s.vectorIndex.Delete(docID); err != nil {
>>>>>>> 69a68963
		return fmt.Errorf("delete from vector index: %w", err)
	}

	if err = s.store.WriteWALs(); err != nil {
		return fmt.Errorf("flush all buffered WALs: %w", err)
	}

	if err = s.vectorIndex.Flush(); err != nil {
		return fmt.Errorf("flush all vector index buffered WALs: %w", err)
	}

	return nil
}

func (s *Shard) cleanupInvertedIndexOnDelete(previous []byte, docID uint64) error {
	previousObject, err := storobj.FromBinary(previous)
	if err != nil {
		return fmt.Errorf("unmarshal previous object: %w", err)
	}

	// TODO text_rbm_inverted_index null props cleanup?
	previousInvertProps, _, err := s.analyzeObject(previousObject)
	if err != nil {
		return fmt.Errorf("analyze previous object: %w", err)
	}

	if err = s.subtractPropLengths(previousInvertProps); err != nil {
		return fmt.Errorf("subtract prop lengths: %w", err)
	}

	err = s.deleteFromInvertedIndicesLSM(previousInvertProps, docID)
	if err != nil {
		return fmt.Errorf("put inverted indices props: %w", err)
	}

	if s.index.Config.TrackVectorDimensions {
		err = s.removeDimensionsLSM(len(previousObject.Vector), docID)
		if err != nil {
			return fmt.Errorf("track dimensions (delete): %w", err)
		}
	}

	return nil
}<|MERGE_RESOLUTION|>--- conflicted
+++ resolved
@@ -66,13 +66,8 @@
 	// TODO: do we still need this?
 	s.deletedDocIDs.Add(docID)
 
-<<<<<<< HEAD
-	if err := s.queue.Delete(docID); err != nil {
-		return errors.Wrap(err, "delete from vector index")
-=======
-	if err = s.vectorIndex.Delete(docID); err != nil {
+	if err = s.queue.Delete(docID); err != nil {
 		return fmt.Errorf("delete from vector index: %w", err)
->>>>>>> 69a68963
 	}
 
 	if err = s.store.WriteWALs(); err != nil {
@@ -128,11 +123,7 @@
 	// TODO: do we still need this?
 	s.deletedDocIDs.Add(docID)
 
-<<<<<<< HEAD
-	if err := s.queue.Delete(docID); err != nil {
-=======
-	if err = s.vectorIndex.Delete(docID); err != nil {
->>>>>>> 69a68963
+	if err = s.queue.Delete(docID); err != nil {
 		return fmt.Errorf("delete from vector index: %w", err)
 	}
 
