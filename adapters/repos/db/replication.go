//                           _       _
// __      _____  __ ___   ___  __ _| |_ ___
// \ \ /\ / / _ \/ _` \ \ / / |/ _` | __/ _ \
//  \ V  V /  __/ (_| |\ V /| | (_| | ||  __/
//   \_/\_/ \___|\__,_| \_/ |_|\__,_|\__\___|
//
//  Copyright © 2016 - 2024 Weaviate B.V. All rights reserved.
//
//  CONTACT: hello@weaviate.io
//

package db

import (
	"context"
	"fmt"
	"io"
	"os"
	"path"
	"path/filepath"

	"github.com/go-openapi/strfmt"
	"github.com/pkg/errors"
	"github.com/weaviate/weaviate/entities/additional"
	enterrors "github.com/weaviate/weaviate/entities/errors"
	"github.com/weaviate/weaviate/entities/lsmkv"
	"github.com/weaviate/weaviate/entities/multi"
	"github.com/weaviate/weaviate/entities/schema"
	"github.com/weaviate/weaviate/entities/storagestate"
	"github.com/weaviate/weaviate/entities/storobj"
	"github.com/weaviate/weaviate/usecases/objects"
	"github.com/weaviate/weaviate/usecases/replica"
	"github.com/weaviate/weaviate/usecases/replica/hashtree"
)

type Replicator interface {
	ReplicateObject(ctx context.Context, shardName, requestID string,
		object *storobj.Object) replica.SimpleResponse
	ReplicateObjects(ctx context.Context, shardName, requestID string,
		objects []*storobj.Object) replica.SimpleResponse
	ReplicateUpdate(ctx context.Context, shard, requestID string,
		doc *objects.MergeDocument) replica.SimpleResponse
	ReplicateDeletion(ctx context.Context, shardName, requestID string,
		uuid strfmt.UUID) replica.SimpleResponse
	ReplicateDeletions(ctx context.Context, shardName, requestID string,
		uuids []strfmt.UUID, dryRun bool, schemaVersion uint64) replica.SimpleResponse
	ReplicateReferences(ctx context.Context, shard, requestID string,
		refs []objects.BatchReference) replica.SimpleResponse
	CommitReplication(shard,
		requestID string) interface{}
	AbortReplication(shardName,
		requestID string) interface{}
}

func (db *DB) ReplicateObject(ctx context.Context, class,
	shard, requestID string, object *storobj.Object,
) replica.SimpleResponse {
	index, pr := db.replicatedIndex(class)
	if pr != nil {
		return *pr
	}

	return index.ReplicateObject(ctx, shard, requestID, object)
}

func (db *DB) ReplicateObjects(ctx context.Context, class,
	shard, requestID string, objects []*storobj.Object, schemaVersion uint64,
) replica.SimpleResponse {
	index, pr := db.replicatedIndex(class)
	if pr != nil {
		return *pr
	}

	return index.ReplicateObjects(ctx, shard, requestID, objects, schemaVersion)
}

func (db *DB) ReplicateUpdate(ctx context.Context, class,
	shard, requestID string, mergeDoc *objects.MergeDocument,
) replica.SimpleResponse {
	index, pr := db.replicatedIndex(class)
	if pr != nil {
		return *pr
	}

	return index.ReplicateUpdate(ctx, shard, requestID, mergeDoc)
}

func (db *DB) ReplicateDeletion(ctx context.Context, class,
	shard, requestID string, uuid strfmt.UUID,
) replica.SimpleResponse {
	index, pr := db.replicatedIndex(class)
	if pr != nil {
		return *pr
	}

	return index.ReplicateDeletion(ctx, shard, requestID, uuid)
}

func (db *DB) ReplicateDeletions(ctx context.Context, class,
	shard, requestID string, uuids []strfmt.UUID, dryRun bool, schemaVersion uint64,
) replica.SimpleResponse {
	index, pr := db.replicatedIndex(class)
	if pr != nil {
		return *pr
	}

	return index.ReplicateDeletions(ctx, shard, requestID, uuids, dryRun, schemaVersion)
}

func (db *DB) ReplicateReferences(ctx context.Context, class,
	shard, requestID string, refs []objects.BatchReference,
) replica.SimpleResponse {
	index, pr := db.replicatedIndex(class)
	if pr != nil {
		return *pr
	}

	return index.ReplicateReferences(ctx, shard, requestID, refs)
}

func (db *DB) CommitReplication(class,
	shard, requestID string,
) interface{} {
	index, pr := db.replicatedIndex(class)
	if pr != nil {
		return *pr
	}

	return index.CommitReplication(shard, requestID)
}

func (db *DB) AbortReplication(class,
	shard, requestID string,
) interface{} {
	index, pr := db.replicatedIndex(class)
	if pr != nil {
		return *pr
	}

	return index.AbortReplication(shard, requestID)
}

func (db *DB) replicatedIndex(name string) (idx *Index, resp *replica.SimpleResponse) {
	if !db.StartupComplete() {
		return nil, &replica.SimpleResponse{Errors: []replica.Error{
			*replica.NewError(replica.StatusNotReady, name),
		}}
	}

	if idx = db.GetIndex(schema.ClassName(name)); idx == nil {
		return nil, &replica.SimpleResponse{Errors: []replica.Error{
			*replica.NewError(replica.StatusClassNotFound, name),
		}}
	}
	return
}

func (i *Index) writableShard(name string) (ShardLike, func(), *replica.SimpleResponse) {
	localShard, release, err := i.getOrInitShard(context.Background(), name)
	if err != nil {
		return nil, func() {}, &replica.SimpleResponse{Errors: []replica.Error{
			{Code: replica.StatusShardNotFound, Msg: name},
		}}
	}
	if localShard.isReadOnly() != nil {
		release()

		return nil, func() {}, &replica.SimpleResponse{Errors: []replica.Error{{
			Code: replica.StatusReadOnly, Msg: name,
		}}}
	}
	return localShard, release, nil
}

func (i *Index) ReplicateObject(ctx context.Context, shard, requestID string, object *storobj.Object) replica.SimpleResponse {
	localShard, release, pr := i.writableShard(shard)
	if pr != nil {
		return *pr
	}

	defer release()

	return localShard.preparePutObject(ctx, requestID, object)
}

func (i *Index) ReplicateUpdate(ctx context.Context, shard, requestID string, doc *objects.MergeDocument) replica.SimpleResponse {
	localShard, release, pr := i.writableShard(shard)
	if pr != nil {
		return *pr
	}

	defer release()

	return localShard.prepareMergeObject(ctx, requestID, doc)
}

func (i *Index) ReplicateDeletion(ctx context.Context, shard, requestID string, uuid strfmt.UUID) replica.SimpleResponse {
	localShard, release, pr := i.writableShard(shard)
	if pr != nil {
		return *pr
	}

	defer release()

	return localShard.prepareDeleteObject(ctx, requestID, uuid)
}

func (i *Index) ReplicateObjects(ctx context.Context, shard, requestID string, objects []*storobj.Object, schemaVersion uint64) replica.SimpleResponse {
	localShard, release, pr := i.writableShard(shard)
	if pr != nil {
		return *pr
	}

	defer release()

	return localShard.preparePutObjects(ctx, requestID, objects)
}

func (i *Index) ReplicateDeletions(ctx context.Context, shard, requestID string, uuids []strfmt.UUID, dryRun bool, schemaVersion uint64) replica.SimpleResponse {
	localShard, release, pr := i.writableShard(shard)
	if pr != nil {
		return *pr
	}

	defer release()

	return localShard.prepareDeleteObjects(ctx, requestID, uuids, dryRun)
}

func (i *Index) ReplicateReferences(ctx context.Context, shard, requestID string, refs []objects.BatchReference) replica.SimpleResponse {
	localShard, release, pr := i.writableShard(shard)
	if pr != nil {
		return *pr
	}

	defer release()

	return localShard.prepareAddReferences(ctx, requestID, refs)
}

func (i *Index) CommitReplication(shard, requestID string) interface{} {
	localShard, release, err := i.getOrInitShard(context.Background(), shard)
	if err != nil {
		return replica.SimpleResponse{Errors: []replica.Error{
			{Code: replica.StatusShardNotFound, Msg: shard, Err: err},
		}}
	}

	defer release()

	return localShard.commitReplication(context.Background(), requestID, &i.shardTransferMutex)
}

func (i *Index) AbortReplication(shard, requestID string) interface{} {
	localShard, release, err := i.getOrInitShard(context.Background(), shard)
	if err != nil {
		return replica.SimpleResponse{Errors: []replica.Error{
			{Code: replica.StatusShardNotFound, Msg: shard, Err: err},
		}}
	}

	defer release()

	return localShard.abortReplication(context.Background(), requestID)
}

func (i *Index) IncomingFilePutter(ctx context.Context, shardName,
	filePath string,
) (io.WriteCloser, error) {
	localShard, release, err := i.getOrInitShard(context.Background(), shardName)
	if err != nil {
		return nil, fmt.Errorf("shard %q does not exist locally", shardName)
	}

	defer release()

	return localShard.filePutter(ctx, filePath)
}

func (i *Index) IncomingCreateShard(ctx context.Context, className string, shardName string) error {
	if err := i.initLocalShard(ctx, shardName); err != nil {
		return fmt.Errorf("incoming create shard: %w", err)
	}
	return nil
}

func (i *Index) IncomingReinitShard(ctx context.Context, shardName string) error {
	err := func() error {
		i.closeLock.Lock()
		defer i.closeLock.Unlock()

		if i.closed {
			return errAlreadyShutdown
		}

		i.shardCreateLocks.Lock(shardName)
		defer i.shardCreateLocks.Unlock(shardName)

		shard, ok := i.shards.LoadAndDelete(shardName)
		if ok {
			if err := shard.Shutdown(ctx); err != nil {
				if !errors.Is(err, errAlreadyShutdown) {
					return err
				}
			}
		}

		return nil
	}()
	if err != nil {
		return err
	}

	return i.initLocalShard(ctx, shardName)
}

func (s *Shard) filePutter(ctx context.Context,
	filePath string,
) (io.WriteCloser, error) {
	// TODO: validate file prefix to rule out that we're accidentally writing
	// into another shard
	finalPath := filepath.Join(s.Index().Config.RootPath, filePath)
	dir := path.Dir(finalPath)
	if err := os.MkdirAll(dir, os.ModePerm); err != nil {
		return nil, fmt.Errorf("create parent folder for %s: %w", filePath, err)
	}

	f, err := os.Create(finalPath)
	if err != nil {
		return nil, fmt.Errorf("open file %q for writing: %w", filePath, err)
	}

	return f, nil
}

// OverwriteObjects if their state didn't change in the meantime
// It returns nil if all object have been successfully overwritten
// and otherwise a list of failed operations.
func (idx *Index) OverwriteObjects(ctx context.Context,
	shard string, updates []*objects.VObject,
) ([]replica.RepairResponse, error) {
	result := make([]replica.RepairResponse, 0, len(updates)/2)

<<<<<<< HEAD
	s, release, err := idx.getOrInitLocalShardNoShutdown(ctx, shard)
=======
	s, release, err := i.getOrInitShard(ctx, shard)
>>>>>>> cb5697d6
	if err != nil {
		return nil, fmt.Errorf("shard %q not found locally", shard)
	}

	defer release()

	for i, u := range updates {
		if u.ID != "" && u.Deleted {
			err := s.DeleteObject(ctx, u.ID)
			if err != nil {
				r := replica.RepairResponse{
					ID:  u.ID.String(),
					Err: fmt.Sprintf("overwrite deleted object: %v", err),
				}
				result = append(result, r)
			}

			continue
		}

		// Just in case but this should not happen
		data := u.LatestObject
		if data == nil || data.ID == "" {
			msg := fmt.Sprintf("received nil object or empty uuid at position %d", i)
			result = append(result, replica.RepairResponse{Err: msg})
			continue
		}
		// valid update
		found, err := s.ObjectByIDErrDeleted(ctx, data.ID, nil, additional.Properties{})
		if errors.Is(err, lsmkv.Deleted) && idx.Config.AsyncReplicationEnabled {
			// TODO: A temporary limitation of async replication is that delete operations
			// 		 are not propagated. Because of this, any deleted objects which are still
			//		 found on any other node in the cluster will be written back to the nodes
			//		 which successfully processed the delete. If we don't handle this limitation
			// 		 in this manner, the node which is unaware of the delete will be an in
			//		 infinite loop attempting to propagate the object.
			err = nil
		} else if err != nil && errors.Is(err, lsmkv.Deleted) {
			continue
		}
		var curUpdateTime int64 // 0 means object doesn't exist on this node
		if found != nil {
			curUpdateTime = found.LastUpdateTimeUnix()
		}
		r := replica.RepairResponse{ID: data.ID.String(), UpdateTime: curUpdateTime}
		switch {
		case err != nil:
			r.Err = "not found: " + err.Error()
		case curUpdateTime == u.StaleUpdateTime:
			// the stored object is not the most recent version. in
			// this case, we overwrite it with the more recent one.
			err := s.PutObject(ctx, storobj.FromObject(data, u.Vector, u.Vectors))
			if err != nil {
				r.Err = fmt.Sprintf("overwrite stale object: %v", err)
			}
		case curUpdateTime != data.LastUpdateTimeUnix:
			// object changed and its state differs from recent known state
			r.Err = "conflict"
		}

		if r.Err != "" { // include only unsuccessful responses
			result = append(result, r)
		}
	}
	if len(result) == 0 {
		return nil, nil
	}
	return result, nil
}

func (i *Index) IncomingOverwriteObjects(ctx context.Context,
	shardName string, vobjects []*objects.VObject,
) ([]replica.RepairResponse, error) {
	return i.OverwriteObjects(ctx, shardName, vobjects)
}

func (i *Index) DigestObjects(ctx context.Context,
	shardName string, ids []strfmt.UUID,
) (result []replica.RepairResponse, err error) {
	result = make([]replica.RepairResponse, len(ids))

	s, release, err := i.getOrInitShard(ctx, shardName)
	if err != nil {
		return nil, fmt.Errorf("shard %q not found locally", shardName)
	}

	defer release()

	if s.GetStatus() == storagestate.StatusLoading {
		return nil, enterrors.NewErrUnprocessable(fmt.Errorf("local %s shard is not ready", shardName))
	}

	multiIDs := make([]multi.Identifier, len(ids))
	for j := range multiIDs {
		multiIDs[j] = multi.Identifier{ID: ids[j].String()}
	}

	objs, err := s.MultiObjectByID(ctx, multiIDs)
	if err != nil {
		return nil, fmt.Errorf("shard objects digest: %w", err)
	}

	for j := range objs {
		if objs[j] == nil {
			deleted, err := s.WasDeleted(ctx, ids[j])
			if err != nil {
				return nil, err
			}
			result[j] = replica.RepairResponse{
				ID:      ids[j].String(),
				Deleted: deleted,
				// TODO: use version when supported
				Version: 0,
			}
		} else {
			result[j] = replica.RepairResponse{
				ID:         objs[j].ID().String(),
				UpdateTime: objs[j].LastUpdateTimeUnix(),
				// TODO: use version when supported
				Version: 0,
			}
		}
	}

	return
}

func (i *Index) IncomingDigestObjects(ctx context.Context,
	shardName string, ids []strfmt.UUID,
) (result []replica.RepairResponse, err error) {
	return i.DigestObjects(ctx, shardName, ids)
}

func (i *Index) DigestObjectsInTokenRange(ctx context.Context,
	shardName string, initialToken, finalToken uint64, limit int,
) (result []replica.RepairResponse, lastTokenRead uint64, err error) {
	shard, release, err := i.getOrInitLocalShardNoShutdown(ctx, shardName)
	if err != nil {
		return nil, 0, fmt.Errorf("shard %q does not exist locally", shardName)
	}

	defer release()

	return shard.ObjectDigestsByTokenRange(ctx, initialToken, finalToken, limit)
}

func (i *Index) IncomingDigestObjectsInTokenRange(ctx context.Context,
	shardName string, initialToken, finalToken uint64, limit int,
) (result []replica.RepairResponse, lastTokenRead uint64, err error) {
	return i.DigestObjectsInTokenRange(ctx, shardName, initialToken, finalToken, limit)
}

func (i *Index) HashTreeLevel(ctx context.Context,
	shardName string, level int, discriminant *hashtree.Bitset,
) (digests []hashtree.Digest, err error) {
	shard, release, err := i.getOrInitLocalShardNoShutdown(ctx, shardName)
	if err != nil {
		return nil, fmt.Errorf("shard %q does not exist locally", shardName)
	}

	defer release()

	return shard.HashTreeLevel(ctx, level, discriminant)
}

func (i *Index) IncomingHashTreeLevel(ctx context.Context,
	shardName string, level int, discriminant *hashtree.Bitset,
) (digests []hashtree.Digest, err error) {
	return i.HashTreeLevel(ctx, shardName, level, discriminant)
}

func (i *Index) FetchObject(ctx context.Context,
	shardName string, id strfmt.UUID,
) (objects.Replica, error) {
	shard, release, err := i.getOrInitShard(ctx, shardName)
	if err != nil {
		return objects.Replica{}, fmt.Errorf("shard %q does not exist locally", shardName)
	}

	defer release()

	if shard.GetStatus() == storagestate.StatusLoading {
		return objects.Replica{}, enterrors.NewErrUnprocessable(fmt.Errorf("local %s shard is not ready", shardName))
	}

	obj, err := shard.ObjectByID(ctx, id, nil, additional.Properties{})
	if err != nil {
		return objects.Replica{}, fmt.Errorf("shard %q read repair get object: %w", shard.ID(), err)
	}

	if obj == nil {
		deleted, err := shard.WasDeleted(ctx, id)
		if err != nil {
			return objects.Replica{}, err
		}
		return objects.Replica{
			ID:      id,
			Deleted: deleted,
		}, nil
	}

	return objects.Replica{
		Object: obj,
		ID:     obj.ID(),
	}, nil
}

func (i *Index) FetchObjects(ctx context.Context,
	shardName string, ids []strfmt.UUID,
) ([]objects.Replica, error) {
	shard, release, err := i.getOrInitShard(ctx, shardName)
	if err != nil {
		return nil, fmt.Errorf("shard %q does not exist locally", shardName)
	}

	defer release()

	if shard.GetStatus() == storagestate.StatusLoading {
		return nil, enterrors.NewErrUnprocessable(fmt.Errorf("local %s shard is not ready", shardName))
	}

	objs, err := shard.MultiObjectByID(ctx, wrapIDsInMulti(ids))
	if err != nil {
		return nil, fmt.Errorf("shard %q replication multi get objects: %w", shard.ID(), err)
	}

	resp := make([]objects.Replica, len(ids))

	for j, obj := range objs {
		if obj == nil {
			deleted, err := shard.WasDeleted(ctx, ids[j])
			if err != nil {
				return nil, err
			}
			resp[j] = objects.Replica{
				ID:      ids[j],
				Deleted: deleted,
			}
		} else {
			resp[j] = objects.Replica{
				Object: obj,
				ID:     obj.ID(),
			}
		}
	}

	return resp, nil
}<|MERGE_RESOLUTION|>--- conflicted
+++ resolved
@@ -341,11 +341,7 @@
 ) ([]replica.RepairResponse, error) {
 	result := make([]replica.RepairResponse, 0, len(updates)/2)
 
-<<<<<<< HEAD
-	s, release, err := idx.getOrInitLocalShardNoShutdown(ctx, shard)
-=======
-	s, release, err := i.getOrInitShard(ctx, shard)
->>>>>>> cb5697d6
+	s, release, err := idx.getOrInitShard(ctx, shard)
 	if err != nil {
 		return nil, fmt.Errorf("shard %q not found locally", shard)
 	}
@@ -482,7 +478,7 @@
 func (i *Index) DigestObjectsInTokenRange(ctx context.Context,
 	shardName string, initialToken, finalToken uint64, limit int,
 ) (result []replica.RepairResponse, lastTokenRead uint64, err error) {
-	shard, release, err := i.getOrInitLocalShardNoShutdown(ctx, shardName)
+	shard, release, err := i.getOrInitShard(ctx, shardName)
 	if err != nil {
 		return nil, 0, fmt.Errorf("shard %q does not exist locally", shardName)
 	}
@@ -501,7 +497,7 @@
 func (i *Index) HashTreeLevel(ctx context.Context,
 	shardName string, level int, discriminant *hashtree.Bitset,
 ) (digests []hashtree.Digest, err error) {
-	shard, release, err := i.getOrInitLocalShardNoShutdown(ctx, shardName)
+	shard, release, err := i.getOrInitShard(ctx, shardName)
 	if err != nil {
 		return nil, fmt.Errorf("shard %q does not exist locally", shardName)
 	}
