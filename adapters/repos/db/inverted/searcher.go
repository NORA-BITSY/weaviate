--- conflicted
+++ resolved
@@ -95,11 +95,7 @@
 		it = allowList.Iterator()
 	}
 
-<<<<<<< HEAD
-	return s.objectsByDocID(it, additional, limit, properties)
-=======
-	return s.objectsByDocID(ctx, it, additional, limit)
->>>>>>> 917291c3
+	return s.objectsByDocID(ctx, it, additional, limit, properties)
 }
 
 func (s *Searcher) sort(ctx context.Context, limit int, sort []filters.Sort,
@@ -112,13 +108,8 @@
 	return lsmSorter.SortDocIDs(ctx, limit, sort, docIDs)
 }
 
-<<<<<<< HEAD
-func (s *Searcher) objectsByDocID(it docIDsIterator,
+func (s *Searcher) objectsByDocID(ctx context.Context, it docIDsIterator,
 	additional additional.Properties, limit int, properties []string,
-=======
-func (s *Searcher) objectsByDocID(ctx context.Context, it docIDsIterator,
-	additional additional.Properties, limit int,
->>>>>>> 917291c3
 ) ([]*storobj.Object, error) {
 	bucket := s.store.Bucket(helpers.ObjectsBucketLSM)
 	if bucket == nil {
