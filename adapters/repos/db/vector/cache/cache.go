//                           _       _
// __      _____  __ ___   ___  __ _| |_ ___
// \ \ /\ / / _ \/ _` \ \ / / |/ _` | __/ _ \
//  \ V  V /  __/ (_| |\ V /| | (_| | ||  __/
//   \_/\_/ \___|\__,_| \_/ |_|\__,_|\__\___|
//
//  Copyright © 2016 - 2024 Weaviate B.V. All rights reserved.
//
//  CONTACT: hello@weaviate.io
//

package cache

import (
	"context"
	"time"
)

const DefaultDeletionInterval = 3 * time.Second

type MultiCache[T any] interface {
	PreloadMulti(docID uint64, ids []uint64, vecs [][]T)
<<<<<<< HEAD
	GetDoc(ctx context.Context, docID uint64) ([][]float32, error)
=======
	PreloadPassage(id uint64, docID uint64, relativeID uint64, vec []T)
>>>>>>> 781b7cb1
	GetKeys(id uint64) (uint64, uint64)
	SetKeys(id uint64, docID uint64, relativeID uint64)
}

type Cache[T any] interface {
	MultiCache[T]
	Get(ctx context.Context, id uint64) ([]T, error)
	MultiGet(ctx context.Context, ids []uint64) ([][]T, []error)
	GetAllInCurrentLock(ctx context.Context, id uint64, out [][]T, errs []error) ([][]T, []error, uint64, uint64)
	PageSize() uint64
	Len() int32
	CountVectors() int64
	Delete(ctx context.Context, id uint64)
	Preload(id uint64, vec []T)
	PreloadNoLock(id uint64, vec []T)
	SetSizeAndGrowNoLock(id uint64)
	Prefetch(id uint64)
	Grow(size uint64)
	Drop()
	UpdateMaxSize(size int64)
	CopyMaxSize() int64
	All() [][]T
	LockAll()
	UnlockAll()
}<|MERGE_RESOLUTION|>--- conflicted
+++ resolved
@@ -20,11 +20,8 @@
 
 type MultiCache[T any] interface {
 	PreloadMulti(docID uint64, ids []uint64, vecs [][]T)
-<<<<<<< HEAD
+	PreloadPassage(id uint64, docID uint64, relativeID uint64, vec []T)
 	GetDoc(ctx context.Context, docID uint64) ([][]float32, error)
-=======
-	PreloadPassage(id uint64, docID uint64, relativeID uint64, vec []T)
->>>>>>> 781b7cb1
 	GetKeys(id uint64) (uint64, uint64)
 	SetKeys(id uint64, docID uint64, relativeID uint64)
 }
