//                           _       _
// __      _____  __ ___   ___  __ _| |_ ___
// \ \ /\ / / _ \/ _` \ \ / / |/ _` | __/ _ \
//  \ V  V /  __/ (_| |\ V /| | (_| | ||  __/
//   \_/\_/ \___|\__,_| \_/ |_|\__,_|\__\___|
//
//  Copyright © 2016 - 2024 Weaviate B.V. All rights reserved.
//
//  CONTACT: hello@weaviate.io
//

package flat

import (
	"context"
	"encoding/binary"
	"fmt"
	"io"
	"math"
	"os"
	"runtime"
	"strings"
	"sync"
	"sync/atomic"
	"time"

	"github.com/pkg/errors"
	"github.com/sirupsen/logrus"
	"github.com/weaviate/weaviate/adapters/repos/db/helpers"
	"github.com/weaviate/weaviate/adapters/repos/db/lsmkv"
	"github.com/weaviate/weaviate/adapters/repos/db/priorityqueue"
	"github.com/weaviate/weaviate/adapters/repos/db/vector/cache"
	"github.com/weaviate/weaviate/adapters/repos/db/vector/common"
	"github.com/weaviate/weaviate/adapters/repos/db/vector/compressionhelpers"
	"github.com/weaviate/weaviate/adapters/repos/db/vector/hnsw/distancer"
	entcfg "github.com/weaviate/weaviate/entities/config"
	enterrors "github.com/weaviate/weaviate/entities/errors"
	entlsmkv "github.com/weaviate/weaviate/entities/lsmkv"
	schemaConfig "github.com/weaviate/weaviate/entities/schema/config"
	flatent "github.com/weaviate/weaviate/entities/vectorindex/flat"
	"github.com/weaviate/weaviate/usecases/floatcomp"
)

const (
	compressionBQ   = "bq"
	compressionPQ   = "pq"
	compressionSQ   = "sq"
	compressionNone = "none"
)

type flat struct {
	id                  string
	targetVector        string
	dims                int32
	store               *lsmkv.Store
	logger              logrus.FieldLogger
	distancerProvider   distancer.Provider
	trackDimensionsOnce sync.Once
	rescore             int64
	bq                  compressionhelpers.BinaryQuantizer

	pqResults *common.PqMaxPool
	pool      *pools

	compression          string
	bqCache              cache.Cache[uint64]
	count                uint64
	concurrentCacheReads int
}

type distanceCalc func(vecAsBytes []byte) (float32, error)

func New(cfg Config, uc flatent.UserConfig, store *lsmkv.Store) (*flat, error) {
	if err := cfg.Validate(); err != nil {
		return nil, errors.Wrap(err, "invalid config")
	}

	logger := cfg.Logger
	if logger == nil {
		l := logrus.New()
		l.Out = io.Discard
		logger = l
	}

	index := &flat{
		id:                   cfg.ID,
		targetVector:         cfg.TargetVector,
		logger:               logger,
		distancerProvider:    cfg.DistanceProvider,
		rescore:              extractCompressionRescore(uc),
		pqResults:            common.NewPqMaxPool(100),
		compression:          extractCompression(uc),
		pool:                 newPools(),
		store:                store,
		concurrentCacheReads: runtime.GOMAXPROCS(0) * 2,
	}
	if err := index.initBuckets(context.Background()); err != nil {
		return nil, fmt.Errorf("init flat index buckets: %w", err)
	}

	if uc.BQ.Enabled && uc.BQ.Cache {
		index.bqCache = cache.NewShardedUInt64LockCache(
			index.getBQVector, uc.VectorCacheMaxObjects, cfg.Logger, 0, cfg.AllocChecker)
	}

	return index, nil
}

func (flat *flat) getBQVector(ctx context.Context, id uint64) ([]uint64, error) {
	key := flat.pool.byteSlicePool.Get(8)
	defer flat.pool.byteSlicePool.Put(key)
	binary.BigEndian.PutUint64(key.slice, id)
	bytes, err := flat.store.Bucket(flat.getCompressedBucketName()).Get(key.slice)
	if err != nil {
		return nil, err
	}
	if len(bytes) == 0 {
		return nil, nil
	}
	return uint64SliceFromByteSlice(bytes, make([]uint64, len(bytes)/8)), nil
}

func extractCompression(uc flatent.UserConfig) string {
	if uc.BQ.Enabled {
		return compressionBQ
	}

	if uc.PQ.Enabled {
		return compressionPQ
	}

	if uc.SQ.Enabled {
		return compressionSQ
	}

	return compressionNone
}

func extractCompressionRescore(uc flatent.UserConfig) int64 {
	compression := extractCompression(uc)
	switch compression {
	case compressionPQ:
		return int64(uc.PQ.RescoreLimit)
	case compressionBQ:
		return int64(uc.BQ.RescoreLimit)
	case compressionSQ:
		return int64(uc.SQ.RescoreLimit)
	default:
		return 0
	}
}

func (index *flat) storeCompressedVector(id uint64, vector []byte) {
	index.storeGenericVector(id, vector, index.getCompressedBucketName())
}

func (index *flat) storeVector(id uint64, vector []byte) {
	index.storeGenericVector(id, vector, index.getBucketName())
}

func (index *flat) storeGenericVector(id uint64, vector []byte, bucket string) {
	idBytes := make([]byte, 8)
	binary.BigEndian.PutUint64(idBytes, id)
	index.store.Bucket(bucket).Put(idBytes, vector)
}

func (index *flat) isBQ() bool {
	return index.compression == compressionBQ
}

func (index *flat) isBQCached() bool {
	return index.bqCache != nil
}

func (index *flat) Compressed() bool {
	return index.compression != compressionNone
}

func (index *flat) getBucketName() string {
	if index.targetVector != "" {
		return fmt.Sprintf("%s_%s", helpers.VectorsBucketLSM, index.targetVector)
	}
	return helpers.VectorsBucketLSM
}

func (index *flat) getCompressedBucketName() string {
	if index.targetVector != "" {
		return fmt.Sprintf("%s_%s", helpers.VectorsCompressedBucketLSM, index.targetVector)
	}
	return helpers.VectorsCompressedBucketLSM
}

func (index *flat) initBuckets(ctx context.Context) error {
	// TODO: Forced compaction should not stay an all or nothing option.
	//       This is only a temporary measure until dynamic compaction
	//       behavior is implemented.
	//       See: https://github.com/weaviate/weaviate/issues/5241
	forceCompaction := shouldForceCompaction()
	if err := index.store.CreateOrLoadBucket(ctx, index.getBucketName(),
		lsmkv.WithForceCompation(forceCompaction),
		lsmkv.WithUseBloomFilter(false),
		lsmkv.WithCalcCountNetAdditions(false),

		// Pread=false flag introduced around ~v1.25.9. Before that, the pread flag
		// was simply missing. Now we want to explicitly set it to false for
		// performance reasons. There are pread performance improvements in the
		// pipeline, but as of now, mmap is much more performant – especially for
		// parallel cache prefilling.
		//
		// In the future when the pure pread performance is on par with mmap, we
		// should update this to pass the global setting.
		lsmkv.WithPread(false),
	); err != nil {
		return fmt.Errorf("Create or load flat vectors bucket: %w", err)
	}
	if index.isBQ() {
		if err := index.store.CreateOrLoadBucket(ctx, index.getCompressedBucketName(),
			lsmkv.WithForceCompation(forceCompaction),
			lsmkv.WithUseBloomFilter(false),
			lsmkv.WithCalcCountNetAdditions(false),

			// Pread=false flag introduced around ~v1.25.9. Before that, the pread flag
			// was simply missing. Now we want to explicitly set it to false for
			// performance reasons. There are pread performance improvements in the
			// pipeline, but as of now, mmap is much more performant – especially for
			// parallel cache prefilling.
			//
			// In the future when the pure pread performance is on par with mmap, we
			// should update this to pass the global setting.
			lsmkv.WithPread(false),
		); err != nil {
			return fmt.Errorf("Create or load flat compressed vectors bucket: %w", err)
		}
	}
	return nil
}

// TODO: Remove this function when gh-5241 is completed. See flat::initBuckets for more details.
func shouldForceCompaction() bool {
	return !entcfg.Enabled(os.Getenv("FLAT_INDEX_DISABLE_FORCED_COMPACTION"))
}

func (index *flat) AddBatch(ctx context.Context, ids []uint64, vectors [][]float32) error {
	if err := ctx.Err(); err != nil {
		return err
	}
	if len(ids) != len(vectors) {
		return errors.Errorf("ids and vectors sizes does not match")
	}
	if len(ids) == 0 {
		return errors.Errorf("insertBatch called with empty lists")
	}
	for i := range ids {
		if err := ctx.Err(); err != nil {
			return err
		}
		if err := index.Add(ids[i], vectors[i]); err != nil {
			return err
		}
	}
	return nil
}

func byteSliceFromUint64Slice(vector []uint64, slice []byte) []byte {
	for i := range vector {
		binary.LittleEndian.PutUint64(slice[i*8:], vector[i])
	}
	return slice
}

func byteSliceFromFloat32Slice(vector []float32, slice []byte) []byte {
	for i := range vector {
		binary.LittleEndian.PutUint32(slice[i*4:], math.Float32bits(vector[i]))
	}
	return slice
}

func uint64SliceFromByteSlice(vector []byte, slice []uint64) []uint64 {
	for i := range slice {
		slice[i] = binary.LittleEndian.Uint64(vector[i*8:])
	}
	return slice
}

func float32SliceFromByteSlice(vector []byte, slice []float32) []float32 {
	for i := range slice {
		slice[i] = math.Float32frombits(binary.LittleEndian.Uint32(vector[i*4:]))
	}
	return slice
}

func (index *flat) Add(id uint64, vector []float32) error {
	index.trackDimensionsOnce.Do(func() {
		atomic.StoreInt32(&index.dims, int32(len(vector)))

		if index.isBQ() {
			index.bq = compressionhelpers.NewBinaryQuantizer(nil)
		}
	})
	if len(vector) != int(index.dims) {
		return errors.Errorf("insert called with a vector of the wrong size")
	}
	vector = index.normalized(vector)
	slice := make([]byte, len(vector)*4)
	index.storeVector(id, byteSliceFromFloat32Slice(vector, slice))

	if index.isBQ() {
		vectorBQ := index.bq.Encode(vector)
		if index.isBQCached() {
			index.bqCache.Grow(id)
			index.bqCache.Preload(id, vectorBQ)
		}
		slice = make([]byte, len(vectorBQ)*8)
		index.storeCompressedVector(id, byteSliceFromUint64Slice(vectorBQ, slice))
	}
	newCount := atomic.LoadUint64(&index.count)
	atomic.StoreUint64(&index.count, newCount+1)
	return nil
}

func (index *flat) Delete(ids ...uint64) error {
	for i := range ids {
		if index.isBQCached() {
			index.bqCache.Delete(context.Background(), ids[i])
		}
		idBytes := make([]byte, 8)
		binary.BigEndian.PutUint64(idBytes, ids[i])

		if err := index.store.Bucket(index.getBucketName()).Delete(idBytes); err != nil {
			return err
		}

		if index.isBQ() {
			if err := index.store.Bucket(index.getCompressedBucketName()).Delete(idBytes); err != nil {
				return err
			}
		}
	}
	return nil
}

func (index *flat) searchTimeRescore(k int) int {
	// load atomically, so we can get away with concurrent updates of the
	// userconfig without having to set a lock each time we try to read - which
	// can be so common that it would cause considerable overhead
	if rescore := int(atomic.LoadInt64(&index.rescore)); rescore > k {
		return rescore
	}
	return k
}

func (index *flat) SearchByVector(vector []float32, k int, allow helpers.AllowList) ([]uint64, []float32, error) {
	switch index.compression {
	case compressionBQ:
		return index.searchByVectorBQ(vector, k, allow)
	case compressionPQ:
		// use uncompressed for now
		fallthrough
	default:
		return index.searchByVector(vector, k, allow)
	}
}

func (index *flat) searchByVector(vector []float32, k int, allow helpers.AllowList) ([]uint64, []float32, error) {
	heap := index.pqResults.GetMax(k)
	defer index.pqResults.Put(heap)

	vector = index.normalized(vector)

	if err := index.findTopVectors(heap, allow, k,
		index.store.Bucket(index.getBucketName()).Cursor,
		index.createDistanceCalc(vector),
	); err != nil {
		return nil, nil, err
	}

	ids, dists := index.extractHeap(heap)
	return ids, dists, nil
}

func (index *flat) createDistanceCalc(vector []float32) distanceCalc {
	return func(vecAsBytes []byte) (float32, error) {
		vecSlice := index.pool.float32SlicePool.Get(len(vecAsBytes) / 4)
		defer index.pool.float32SlicePool.Put(vecSlice)

		candidate := float32SliceFromByteSlice(vecAsBytes, vecSlice.slice)
		return index.distancerProvider.SingleDist(vector, candidate)
	}
}

func (index *flat) searchByVectorBQ(vector []float32, k int, allow helpers.AllowList) ([]uint64, []float32, error) {
	rescore := index.searchTimeRescore(k)
	heap := index.pqResults.GetMax(rescore)
	defer index.pqResults.Put(heap)

	vector = index.normalized(vector)
	vectorBQ := index.bq.Encode(vector)

	if index.isBQCached() {
		if err := index.findTopVectorsCached(heap, allow, rescore, vectorBQ); err != nil {
			return nil, nil, err
		}
	} else {
		if err := index.findTopVectors(heap, allow, rescore,
			index.store.Bucket(index.getCompressedBucketName()).Cursor,
			index.createDistanceCalcBQ(vectorBQ),
		); err != nil {
			return nil, nil, err
		}
	}

	distanceCalc := index.createDistanceCalc(vector)
	idsSlice := index.pool.uint64SlicePool.Get(heap.Len())
	defer index.pool.uint64SlicePool.Put(idsSlice)

	for i := range idsSlice.slice {
		idsSlice.slice[i] = heap.Pop().ID
	}

	// we expect to be mostly IO-bound, so more goroutines than CPUs is fine
	distancesUncompressedVectors := make([]float32, len(idsSlice.slice))

	eg := enterrors.NewErrorGroupWrapper(index.logger)
	for workerID := 0; workerID < index.concurrentCacheReads; workerID++ {
		workerID := workerID
		eg.Go(func() error {
			for idPos := workerID; idPos < len(idsSlice.slice); idPos += index.concurrentCacheReads {
				id := idsSlice.slice[idPos]
				candidateAsBytes, err := index.vectorById(id)
				if err != nil {
					return err
				}
				if len(candidateAsBytes) == 0 {
					continue
				}
				distance, err := distanceCalc(candidateAsBytes)
				if err != nil {
					return err
				}

				distancesUncompressedVectors[idPos] = distance
			}

			return nil
		})
	}

	if err := eg.Wait(); err != nil {
		return nil, nil, err
	}

	for i, id := range idsSlice.slice {
		index.insertToHeap(heap, k, id, distancesUncompressedVectors[i])
	}

	ids, dists := index.extractHeap(heap)
	return ids, dists, nil
}

func (index *flat) createDistanceCalcBQ(vectorBQ []uint64) distanceCalc {
	return func(vecAsBytes []byte) (float32, error) {
		vecSliceBQ := index.pool.uint64SlicePool.Get(len(vecAsBytes) / 8)
		defer index.pool.uint64SlicePool.Put(vecSliceBQ)

		candidate := uint64SliceFromByteSlice(vecAsBytes, vecSliceBQ.slice)
		return index.bq.DistanceBetweenCompressedVectors(candidate, vectorBQ)
	}
}

func (index *flat) vectorById(id uint64) ([]byte, error) {
	idSlice := index.pool.byteSlicePool.Get(8)
	defer index.pool.byteSlicePool.Put(idSlice)

	binary.BigEndian.PutUint64(idSlice.slice, id)
	return index.store.Bucket(index.getBucketName()).Get(idSlice.slice)
}

// populates given heap with smallest distances and corresponding ids calculated by
// distanceCalc
func (index *flat) findTopVectors(heap *priorityqueue.Queue[any],
	allow helpers.AllowList, limit int, cursorFn func() *lsmkv.CursorReplace,
	distanceCalc distanceCalc,
) error {
	var key []byte
	var v []byte
	var id uint64
	allowMax := uint64(0)

	cursor := cursorFn()
	defer cursor.Close()

	if allow != nil {
		// nothing allowed, skip search
		if allow.IsEmpty() {
			return nil
		}

		allowMax = allow.Max()

		idSlice := index.pool.byteSlicePool.Get(8)
		binary.BigEndian.PutUint64(idSlice.slice, allow.Min())
		key, v = cursor.Seek(idSlice.slice)
		index.pool.byteSlicePool.Put(idSlice)
	} else {
		key, v = cursor.First()
	}

	// since keys are sorted, once key/id get greater than max allowed one
	// further search can be stopped
	for ; key != nil && (allow == nil || id <= allowMax); key, v = cursor.Next() {
		id = binary.BigEndian.Uint64(key)
		if allow == nil || allow.Contains(id) {
			distance, err := distanceCalc(v)
			if err != nil {
				return err
			}
			index.insertToHeap(heap, limit, id, distance)
		}
	}
	return nil
}

// populates given heap with smallest distances and corresponding ids calculated by
// distanceCalc
func (index *flat) findTopVectorsCached(heap *priorityqueue.Queue[any],
	allow helpers.AllowList, limit int, vectorBQ []uint64,
) error {
	var id uint64
	allowMax := uint64(0)

	if allow != nil {
		// nothing allowed, skip search
		if allow.IsEmpty() {
			return nil
		}

		allowMax = allow.Max()

		id = allow.Min()
	} else {
		id = 0
	}
	all := index.bqCache.Len()

	// since keys are sorted, once key/id get greater than max allowed one
	// further search can be stopped
	for ; id < uint64(all) && (allow == nil || id <= allowMax); id++ {
		if allow == nil || allow.Contains(id) {
			vec, err := index.bqCache.Get(context.Background(), id)
			if err != nil {
				return err
			}
			if len(vec) == 0 {
				continue
			}
			distance, err := index.bq.DistanceBetweenCompressedVectors(vec, vectorBQ)
			if err != nil {
				return err
			}
			index.insertToHeap(heap, limit, id, distance)
		}
	}
	return nil
}

func (index *flat) insertToHeap(heap *priorityqueue.Queue[any],
	limit int, id uint64, distance float32,
) {
	if heap.Len() < limit {
		heap.Insert(id, distance)
	} else if heap.Top().Dist > distance {
		heap.Pop()
		heap.Insert(id, distance)
	}
}

func (index *flat) extractHeap(heap *priorityqueue.Queue[any],
) ([]uint64, []float32) {
	len := heap.Len()

	ids := make([]uint64, len)
	dists := make([]float32, len)
	for i := len - 1; i >= 0; i-- {
		item := heap.Pop()
		ids[i] = item.ID
		dists[i] = item.Dist
	}
	return ids, dists
}

func (index *flat) normalized(vector []float32) []float32 {
	if index.distancerProvider.Type() == "cosine-dot" {
		// cosine-dot requires normalized vectors, as the dot product and cosine
		// similarity are only identical if the vector is normalized
		return distancer.Normalize(vector)
	}
	return vector
}

func (index *flat) SearchByVectorDistance(vector []float32, targetDistance float32, maxLimit int64, allow helpers.AllowList) ([]uint64, []float32, error) {
	var (
		searchParams = newSearchByDistParams(maxLimit)

		resultIDs  []uint64
		resultDist []float32
	)

	recursiveSearch := func() (bool, error) {
		totalLimit := searchParams.TotalLimit()
		ids, dist, err := index.SearchByVector(vector, totalLimit, allow)
		if err != nil {
			return false, errors.Wrap(err, "vector search")
		}

		// if there is less results than given limit search can be stopped
		shouldContinue := !(len(ids) < totalLimit)

		// ensures the indexes aren't out of range
		offsetCap := searchParams.OffsetCapacity(ids)
		totalLimitCap := searchParams.TotalLimitCapacity(ids)

		if offsetCap == totalLimitCap {
			return false, nil
		}

		ids, dist = ids[offsetCap:totalLimitCap], dist[offsetCap:totalLimitCap]
		for i := range ids {
			if aboveThresh := dist[i] <= targetDistance; aboveThresh ||
				floatcomp.InDelta(float64(dist[i]), float64(targetDistance), 1e-6) {
				resultIDs = append(resultIDs, ids[i])
				resultDist = append(resultDist, dist[i])
			} else {
				// as soon as we encounter a certainty which
				// is below threshold, we can stop searching
				shouldContinue = false
				break
			}
		}

		return shouldContinue, nil
	}

	var shouldContinue bool
	var err error
	for shouldContinue, err = recursiveSearch(); shouldContinue && err == nil; {
		searchParams.Iterate()
		if searchParams.MaxLimitReached() {
			index.logger.
				WithField("action", "unlimited_vector_search").
				Warnf("maximum search limit of %d results has been reached",
					searchParams.MaximumSearchLimit())
			break
		}
	}
	if err != nil {
		return nil, nil, err
	}

	return resultIDs, resultDist, nil
}

func (index *flat) UpdateUserConfig(updated schemaConfig.VectorIndexConfig, callback func()) error {
	parsed, ok := updated.(flatent.UserConfig)
	if !ok {
		callback()
		return errors.Errorf("config is not UserConfig, but %T", updated)
	}

	// Store atomically as a lock here would be very expensive, this value is
	// read on every single user-facing search, which can be highly concurrent
	atomic.StoreInt64(&index.rescore, extractCompressionRescore(parsed))

	callback()
	return nil
}

func (index *flat) Drop(ctx context.Context) error {
	// nothing to do here
	// Shard::drop will take care of handling store's buckets
	return nil
}

func (index *flat) Flush() error {
	// nothing to do here
	// Shard will take care of handling store's buckets
	return nil
}

func (index *flat) Shutdown(ctx context.Context) error {
	// nothing to do here
	// Shard::shutdown will take care of handling store's buckets
	return nil
}

func (index *flat) SwitchCommitLogs(context.Context) error {
	return nil
}

func (index *flat) ListFiles(ctx context.Context, basePath string) ([]string, error) {
	// nothing to do here
	// Shard::ListBackupFiles will take care of handling store's buckets
	return []string{}, nil
}

func (i *flat) ValidateBeforeInsert(vector []float32) error {
	return nil
}

func (index *flat) PostStartup() {
	if !index.isBQCached() {
		return
	}

	// The idea here is to first read everything from disk in one go, then grow
	// the cache just once before inserting all vectors. A previous iteration
	// would grow the cache as part of the cursor loop and this ended up making
	// up 75% of the CPU time needed. This new implementation with two loops is
	// much more efficient and only ever-so-slightly more memory-consuming (about
	// one additional struct per vector while loading. Should be negligible)

	// The initial size of 10k is chosen fairly arbitrarily. The cost of growing
	// this slice dynamically should be quite cheap compared to other operations
	// involved here, e.g. disk reads.
	vecs := make([]BQVecAndID, 0, 10_000)
	maxID := uint64(0)

	before := time.Now()
	bucket := index.store.Bucket(index.getCompressedBucketName())
	// we expect to be IO-bound, so more goroutines than CPUs is fine, we do
	// however want some kind of relationship to the machine size, so
	// 2*GOMAXPROCS seems like a good default.
	it := NewCompressedParallelIterator(bucket, 2*runtime.GOMAXPROCS(0), index.logger)
	channel := it.IterateAll()
	if channel == nil {
		return // nothing to do
	}
	for v := range channel {
		vecs = append(vecs, v...)
	}

	count := 0
	for i := range vecs {
		count++
		if vecs[i].id > maxID {
			maxID = vecs[i].id
		}
	}

	// Grow cache just once
	index.bqCache.LockAll()
	defer index.bqCache.UnlockAll()

	index.bqCache.SetSizeAndGrowNoLock(maxID)
	for _, vec := range vecs {
		index.bqCache.PreloadNoLock(vec.id, vec.vec)
	}

	took := time.Since(before)
	index.logger.WithFields(logrus.Fields{
		"action":   "preload_bq_cache",
		"count":    count,
		"took":     took,
		"index_id": index.id,
	}).Debugf("pre-loaded %d vectors in %s", count, took)
}

func (index *flat) Dump(labels ...string) {
	if len(labels) > 0 {
		fmt.Printf("--------------------------------------------------\n")
		fmt.Printf("--  %s\n", strings.Join(labels, ", "))
	}
	fmt.Printf("--------------------------------------------------\n")
	fmt.Printf("ID: %s\n", index.id)
	fmt.Printf("--------------------------------------------------\n")
}

func (index *flat) DistanceBetweenVectors(x, y []float32) (float32, error) {
	return index.distancerProvider.SingleDist(x, y)
}

func (index *flat) ContainsNode(id uint64) bool {
	var bucketName string

	// logic modeled after SearchByVector which indicates that the PQ bucket is
	// the same as the uncompressed bucket "for now"
	switch index.compression {
	case compressionBQ:
		bucketName = index.getCompressedBucketName()
	case compressionPQ:
		// use uncompressed for now
		fallthrough
	default:
		bucketName = index.getBucketName()
	}

	idBytes := make([]byte, 8)
	binary.BigEndian.PutUint64(idBytes, id)
	v, err := index.store.Bucket(bucketName).Get(idBytes)
	if v == nil || err == entlsmkv.NotFound {
		return false
	}

	return true
}

func (index *flat) Iterate(fn func(id uint64) bool) {
	var bucketName string

	// logic modeled after SearchByVector which indicates that the PQ bucket is
	// the same as the uncompressed bucket "for now"
	switch index.compression {
	case compressionBQ:
		bucketName = index.getCompressedBucketName()
	case compressionPQ:
		// use uncompressed for now
		fallthrough
	default:
		bucketName = index.getBucketName()
	}

	bucket := index.store.Bucket(bucketName)
	cursor := bucket.Cursor()
	defer cursor.Close()

	for key, _ := cursor.First(); key != nil; key, _ = cursor.Next() {
		id := binary.BigEndian.Uint64(key)
		if !fn(id) {
			break
		}
	}
}

func (index *flat) DistancerProvider() distancer.Provider {
	return index.distancerProvider
}

func newSearchByDistParams(maxLimit int64) *common.SearchByDistParams {
	initialOffset := 0
	initialLimit := common.DefaultSearchByDistInitialLimit

	return common.NewSearchByDistParams(initialOffset, initialLimit, initialOffset+initialLimit, maxLimit)
}

type immutableParameter struct {
	accessor func(c flatent.UserConfig) interface{}
	name     string
}

func validateImmutableField(u immutableParameter,
	previous, next flatent.UserConfig,
) error {
	oldField := u.accessor(previous)
	newField := u.accessor(next)
	if oldField != newField {
		return errors.Errorf("%s is immutable: attempted change from \"%v\" to \"%v\"",
			u.name, oldField, newField)
	}

	return nil
}

func ValidateUserConfigUpdate(initial, updated schemaConfig.VectorIndexConfig) error {
	initialParsed, ok := initial.(flatent.UserConfig)
	if !ok {
		return errors.Errorf("initial is not UserConfig, but %T", initial)
	}

	updatedParsed, ok := updated.(flatent.UserConfig)
	if !ok {
		return errors.Errorf("updated is not UserConfig, but %T", updated)
	}

	immutableFields := []immutableParameter{
		{
			name:     "distance",
			accessor: func(c flatent.UserConfig) interface{} { return c.Distance },
		},
		{
			name:     "pq.cache",
			accessor: func(c flatent.UserConfig) interface{} { return c.PQ.Cache },
		},
		{
			name:     "pq",
			accessor: func(c flatent.UserConfig) interface{} { return c.PQ.Enabled },
		},
		{
			name:     "bq",
			accessor: func(c flatent.UserConfig) interface{} { return c.BQ.Enabled },
		},
		// as of v1.25.2, updating the BQ cache setting is now possible.
		// Note that the change does not take effect until the tenant is
		// reloaded, either from a complete restart or from
		// activating/deactivating it.
	}

	for _, u := range immutableFields {
		if err := validateImmutableField(u, initialParsed, updatedParsed); err != nil {
			return err
		}
	}
	return nil
}

func (index *flat) AlreadyIndexed() uint64 {
	return atomic.LoadUint64(&index.count)
}

<<<<<<< HEAD
func (index *flat) QueryVectorDistancer(queryVector []float32) common.QueryVectorDistancer {
	var distFunc func(nodeID uint64) (float32, error)
	defaultDistFunc := func(nodeID uint64) (float32, error) {
		vec, err := index.vectorById(nodeID)
		if err != nil {
			return 0, err
		}
		dist, err := index.distancerProvider.SingleDist(queryVector, float32SliceFromByteSlice(vec, make([]float32, len(vec)/4)))
		if err != nil {
			return 0, err
		}
		return dist, nil
	}
	switch index.compression {
	case compressionBQ:
		if index.bqCache == nil {
			distFunc = defaultDistFunc
		} else {
			queryVecEncode := index.bq.Encode(queryVector)
			distFunc = func(nodeID uint64) (float32, error) {
				vec, err := index.bqCache.Get(context.Background(), nodeID)
				if err != nil {
					return 0, err
				}
				return index.bq.DistanceBetweenCompressedVectors(vec, queryVecEncode)
			}
		}

	case compressionPQ:
		// use uncompressed for now
		fallthrough
	default:
		distFunc = func(nodeID uint64) (float32, error) {
			vec, err := index.vectorById(nodeID)
			if err != nil {
				return 0, err
			}
			dist, err := index.distancerProvider.SingleDist(queryVector, float32SliceFromByteSlice(vec, make([]float32, len(vec)/4)))
			if err != nil {
				return 0, err
			}
			return dist, nil
		}
	}
	return common.QueryVectorDistancer{DistanceFunc: distFunc}
}

func (index *flat) Stats() (common.IndexStats, error) {
	return &FlatStats{}, errors.New("Stats() is not implemented for flat index")
}

type FlatStats struct{}

=======
func (index *flat) Stats() (common.IndexStats, error) {
	return &FlatStats{}, errors.New("Stats() is not implemented for flat index")
}

type FlatStats struct{}

>>>>>>> bab0ad5f
func (s *FlatStats) IndexType() common.IndexType {
	return common.IndexTypeFlat
}<|MERGE_RESOLUTION|>--- conflicted
+++ resolved
@@ -905,7 +905,6 @@
 	return atomic.LoadUint64(&index.count)
 }
 
-<<<<<<< HEAD
 func (index *flat) QueryVectorDistancer(queryVector []float32) common.QueryVectorDistancer {
 	var distFunc func(nodeID uint64) (float32, error)
 	defaultDistFunc := func(nodeID uint64) (float32, error) {
@@ -933,7 +932,6 @@
 				return index.bq.DistanceBetweenCompressedVectors(vec, queryVecEncode)
 			}
 		}
-
 	case compressionPQ:
 		// use uncompressed for now
 		fallthrough
@@ -959,14 +957,6 @@
 
 type FlatStats struct{}
 
-=======
-func (index *flat) Stats() (common.IndexStats, error) {
-	return &FlatStats{}, errors.New("Stats() is not implemented for flat index")
-}
-
-type FlatStats struct{}
-
->>>>>>> bab0ad5f
 func (s *FlatStats) IndexType() common.IndexType {
 	return common.IndexTypeFlat
 }