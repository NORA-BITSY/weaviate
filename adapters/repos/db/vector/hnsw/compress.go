--- conflicted
+++ resolved
@@ -18,14 +18,8 @@
 	"fmt"
 
 	"github.com/weaviate/weaviate/adapters/repos/db/helpers"
-<<<<<<< HEAD
-	"github.com/weaviate/weaviate/adapters/repos/db/vector/hnsw/distancer"
 	"github.com/weaviate/weaviate/adapters/repos/db/vector/ssdhelpers"
-=======
-	"github.com/weaviate/weaviate/adapters/repos/db/lsmkv"
-	ssdhelpers "github.com/weaviate/weaviate/adapters/repos/db/vector/ssdhelpers"
 	entlsmkv "github.com/weaviate/weaviate/entities/lsmkv"
->>>>>>> 414279e9
 	ent "github.com/weaviate/weaviate/entities/vectorindex/hnsw"
 )
 
@@ -99,38 +93,20 @@
 	return nil
 }
 
-<<<<<<< HEAD
-func (h *hnsw) storeCompressedVector(index uint64, vector []byte) {
-	Id := make([]byte, 8)
-	binary.LittleEndian.PutUint64(Id, index)
-	h.compressedBucket.Put(Id, vector)
-}
-
-func (h *hnsw) getCompressedVectorForID(ctx context.Context, id uint64) ([]byte, error) {
-	vec, err := h.vectorForID(ctx, id)
-	if err != nil {
-		return nil, fmt.Errorf("get vector for id: %w", err)
-=======
-//nolint:unused
-func (h *hnsw) encodedVector(id uint64) ([]byte, error) {
-	return h.compressedVectorsCache.get(context.Background(), id)
-}
-
 func (h *hnsw) storeCompressedVector(id uint64, vector []byte) {
 	key := make([]byte, 8)
 	binary.LittleEndian.PutUint64(key, id)
-	h.compressedStore.Bucket(helpers.CompressedObjectsBucketLSM).Put(key, vector)
+	h.compressedBucket.Put(key, vector)
 }
 
 func (h *hnsw) getCompressedVectorForID(ctx context.Context, id uint64) ([]byte, error) {
 	key := make([]byte, 8)
 	binary.LittleEndian.PutUint64(key, id)
 
-	if vec, err := h.compressedStore.Bucket(helpers.CompressedObjectsBucketLSM).Get(key); err == nil {
+	if vec, err := h.compressedBucket.Get(key); err == nil {
 		return vec, nil
 	} else if err != entlsmkv.NotFound {
 		return nil, fmt.Errorf("getting vector '%d' from compressed store: %w", id, err)
->>>>>>> 414279e9
 	}
 
 	// not found, fallback to uncompressed source
