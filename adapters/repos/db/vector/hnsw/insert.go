--- conflicted
+++ resolved
@@ -360,19 +360,11 @@
 	h.nodes[nodeId] = node
 	h.shardedNodeLocks.Unlock(nodeId)
 
-<<<<<<< HEAD
 	if h.compressed.Load() && (!h.multivector.Load() || (h.multivector.Load() && h.muvera.Load())) {
 		h.compressor.Preload(id, vector)
 	} else {
 		if h.muvera.Load() || !h.multivector.Load() {
 			h.cache.Preload(id, vector)
-=======
-	if h.compressed.Load() && !h.multivector.Load() {
-		h.compressor.Preload(node.id, vector)
-	} else {
-		if !h.multivector.Load() {
-			h.cache.Preload(node.id, vector)
->>>>>>> 8bb46676
 		}
 	}
 
@@ -463,19 +455,11 @@
 	h.nodes[node.id] = node
 	h.shardedNodeLocks.Unlock(node.id)
 
-<<<<<<< HEAD
 	if h.compressed.Load() && (!h.multivector.Load() || (h.multivector.Load() && h.muvera.Load())) {
 		h.compressor.Preload(id, nodeVec)
 	} else {
 		if h.muvera.Load() || !h.multivector.Load() {
 			h.cache.Preload(id, nodeVec)
-=======
-	if h.compressed.Load() && !h.multivector.Load() {
-		h.compressor.Preload(node.id, nodeVec)
-	} else {
-		if !h.multivector.Load() {
-			h.cache.Preload(node.id, nodeVec)
->>>>>>> 8bb46676
 		}
 	}
 
