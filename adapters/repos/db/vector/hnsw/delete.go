//                           _       _
// __      _____  __ ___   ___  __ _| |_ ___
// \ \ /\ / / _ \/ _` \ \ / / |/ _` | __/ _ \
//  \ V  V /  __/ (_| |\ V /| | (_| | ||  __/
//   \_/\_/ \___|\__,_| \_/ |_|\__,_|\__\___|
//
//  Copyright © 2016 - 2023 Weaviate B.V. All rights reserved.
//
//  CONTACT: hello@weaviate.io
//

package hnsw

import (
	"context"
	"fmt"
	"sync"
	"time"

	"github.com/pkg/errors"
	"github.com/weaviate/weaviate/adapters/repos/db/helpers"
	"github.com/weaviate/weaviate/entities/cyclemanager"
	"github.com/weaviate/weaviate/entities/storobj"
)

type breakCleanUpTombstonedNodesFunc func() bool

// Delete attaches a tombstone to an item so it can be periodically cleaned up
// later and the edges reassigned
func (h *hnsw) Delete(ids ...uint64) error {
	h.compressActionLock.RLock()
	defer h.compressActionLock.RUnlock()

	h.deleteVsInsertLock.Lock()
	defer h.deleteVsInsertLock.Unlock()

	h.deleteLock.Lock()
	defer h.deleteLock.Unlock()

	before := time.Now()
	defer h.metrics.TrackDelete(before, "total")

	if err := h.addTombstone(ids...); err != nil {
		return err
	}

	for _, id := range ids {
		h.metrics.DeleteVector()

		// Adding a tombstone might not be enough in some cases, if the tombstoned
		// entry was the entrypoint this might lead to issues for following inserts:
		// On a nearly empty graph the entrypoint might be the only viable element to
		// connect to, however, because the entrypoint itself is tombstones
		// connections to it are impossible. So, unless we find a new entrypoint,
		// subsequent inserts might end up isolated (without edges) in the graph.
		// This is especially true if the tombstoned entrypoint is the only node in
		// the graph. In this case we must reset the graph, so it acts like an empty
		// one. Otherwise we'd insert the next id and have only one possible node to
		// connect it to (the entrypoint). With that one being tombstoned, the new
		// node would be guaranteed to have zero edges

		node := h.nodeByID(id)
		if node == nil {
			// node was already deleted/cleaned up
			continue
		}

		if h.getEntrypoint() == id {
			beforeDeleteEP := time.Now()
			defer h.metrics.TrackDelete(beforeDeleteEP, "delete_entrypoint")

			denyList := h.tombstonesAsDenyList()
			if onlyNode, err := h.resetIfOnlyNode(node, denyList); err != nil {
				return errors.Wrap(err, "reset index")
			} else if !onlyNode {
				if err := h.deleteEntrypoint(node, denyList); err != nil {
					return errors.Wrap(err, "delete entrypoint")
				}
			}
		}
	}

	return nil
}

func (h *hnsw) resetIfEmpty() (empty bool, err error) {
	h.resetLock.Lock()
	h.Lock()
	defer h.Unlock()
	defer h.resetLock.Unlock()

	if h.isEmptyUnsecured() {
		return true, h.resetUnsecured()
	}
	return false, nil
}

func (h *hnsw) resetIfOnlyNode(needle *vertex, denyList helpers.AllowList) (onlyNode bool, err error) {
	h.resetLock.Lock()
	h.Lock()
	defer h.Unlock()
	defer h.resetLock.Unlock()

	if h.isOnlyNodeUnsecured(needle, denyList) {
		return true, h.resetUnsecured()
	}
	return false, nil
}

func (h *hnsw) resetUnsecured() error {
	h.resetCtxCancel()
	resetCtx, resetCtxCancel := context.WithCancel(context.Background())
	h.resetCtx = resetCtx
	h.resetCtxCancel = resetCtxCancel

	h.entryPointID = 0
	h.currentMaximumLayer = 0
	h.initialInsertOnce = &sync.Once{}
	h.nodes = make([]*vertex, initialSize)

	return h.commitLog.Reset()
}

func (h *hnsw) tombstonesAsDenyList() helpers.AllowList {
	deleteList := helpers.NewAllowList()
	h.tombstoneLock.Lock()
	defer h.tombstoneLock.Unlock()

	tombstones := h.tombstones
	for id := range tombstones {
		deleteList.Insert(id)
	}

	return deleteList
}

func (h *hnsw) getEntrypoint() uint64 {
	h.RLock()
	defer h.RUnlock()

	return h.entryPointID
}

func (h *hnsw) copyTombstonesToAllowList(breakCleanUpTombstonedNodes breakCleanUpTombstonedNodesFunc) (ok bool, deleteList helpers.AllowList) {
	h.resetLock.Lock()
	defer h.resetLock.Unlock()

	if breakCleanUpTombstonedNodes() {
		return false, nil
	}

	h.RLock()
	lenOfNodes := uint64(len(h.nodes))
	h.RUnlock()

	h.tombstoneLock.Lock()
	defer h.tombstoneLock.Unlock()

	deleteList = helpers.NewAllowList()
	for id := range h.tombstones {
		if lenOfNodes <= id {
			// we're trying to delete an id outside the possible range, nothing to do
			continue
		}

		deleteList.Insert(id)
	}

	if deleteList.IsEmpty() {
		return false, nil
	}

	return true, deleteList
}

// CleanUpTombstonedNodes removes nodes with a tombstone and reassigns
// edges that were previously pointing to the tombstoned nodes
func (h *hnsw) CleanUpTombstonedNodes(shouldAbort cyclemanager.ShouldAbortCallback) error {
	_, err := h.cleanUpTombstonedNodes(shouldAbort)
	return err
}

func (h *hnsw) cleanUpTombstonedNodes(shouldAbort cyclemanager.ShouldAbortCallback) (bool, error) {
	h.metrics.StartCleanup(1)
	defer h.metrics.EndCleanup(1)

	h.resetLock.Lock()
	resetCtx := h.resetCtx
	h.resetLock.Unlock()

	breakCleanUpTombstonedNodes := func() bool {
		return resetCtx.Err() != nil || shouldAbort()
	}

	executed := false
	ok, deleteList := h.copyTombstonesToAllowList(breakCleanUpTombstonedNodes)
	if !ok {
		return executed, nil
	}

	executed = true
	if ok, err := h.reassignNeighborsOf(deleteList, breakCleanUpTombstonedNodes); err != nil {
		return executed, err
	} else if !ok {
		return executed, nil
	}

	if ok, err := h.replaceDeletedEntrypoint(deleteList, breakCleanUpTombstonedNodes); err != nil {
		return executed, err
	} else if !ok {
		return executed, nil
	}

	if ok, err := h.removeTombstonesAndNodes(deleteList, breakCleanUpTombstonedNodes); err != nil {
		return executed, err
	} else if !ok {
		return executed, nil
	}

	if _, err := h.resetIfEmpty(); err != nil {
		return executed, err
	}

	return executed, nil
}

func (h *hnsw) replaceDeletedEntrypoint(deleteList helpers.AllowList, breakCleanUpTombstonedNodes breakCleanUpTombstonedNodesFunc) (ok bool, err error) {
	h.resetLock.Lock()
	defer h.resetLock.Unlock()

	if breakCleanUpTombstonedNodes() {
		return false, nil
	}

	it := deleteList.Iterator()
	for id, ok := it.Next(); ok; id, ok = it.Next() {
		if h.getEntrypoint() == id {
			// this a special case because:
			//
			// 1. we need to find a new entrypoint, if this is the last point on this
			// level, we need to find an entrypoint on a lower level
			// 2. there is a risk that this is the only node in the entire graph. In
			// this case we must reset the graph
			h.RLock()
			node := h.nodes[id]
			h.RUnlock()
			if err := h.deleteEntrypoint(node, deleteList); err != nil {
				return false, errors.Wrap(err, "delete entrypoint")
			}
		}
	}

	return true, nil
}

func (h *hnsw) reassignNeighborsOf(deleteList helpers.AllowList, breakCleanUpTombstonedNodes breakCleanUpTombstonedNodesFunc) (ok bool, err error) {
	h.RLock()
	size := len(h.nodes)
	h.RUnlock()

	for n := 0; n < size; n++ {
		if ok, err := h.reassignNeighbor(uint64(n), deleteList, breakCleanUpTombstonedNodes); err != nil {
			return false, errors.Wrap(err, "reassign neighbor edges")
		} else if !ok {
			return false, nil
		}
	}

	return true, nil
}

func (h *hnsw) reassignNeighbor(neighbor uint64, deleteList helpers.AllowList, breakCleanUpTombstonedNodes breakCleanUpTombstonedNodesFunc) (ok bool, err error) {
	h.resetLock.Lock()
	defer h.resetLock.Unlock()

	if breakCleanUpTombstonedNodes() {
		return false, nil
	}

	h.RLock()
	neighborNode := h.nodes[neighbor]
	currentEntrypoint := h.entryPointID
	currentMaximumLayer := h.currentMaximumLayer
	h.RUnlock()

	if neighborNode == nil || deleteList.Contains(neighborNode.id) {
		return true, nil
	}

	var neighborVec []float32
	if h.compressed.Load() {
		var vec []byte
		vec, err = h.compressedVectorsCache.get(context.Background(), neighbor)
		if err == nil {
			neighborVec = h.pq.Decode(vec)
		}
	} else {
		neighborVec, err = h.cache.get(context.Background(), neighbor)
	}

	if err != nil {
		var e storobj.ErrNotFound
		if errors.As(err, &e) {
			h.handleDeletedNode(e.DocID)
			return true, nil
		} else {
			// not a typed error, we can recover from, return with err
			return false, errors.Wrap(err, "get neighbor vec")
		}
	}
	neighborNode.Lock()
	neighborLevel := neighborNode.level
	if !connectionsPointTo(neighborNode.connections, deleteList) {
		// nothing needs to be changed, skip
		neighborNode.Unlock()
		return true, nil
	}
	neighborNode.Unlock()

	entryPointID, err := h.findBestEntrypointForNode(currentMaximumLayer,
		neighborLevel, currentEntrypoint, neighborVec)
	if err != nil {
		return false, errors.Wrap(err, "find best entrypoint")
	}

	if entryPointID == neighbor {
		// if we use ourselves as entrypoint and delete all connections in the
		// next step, we won't find any neighbors, so we need to use an
		// alternative entryPoint in this round

		if h.isOnlyNode(&vertex{id: neighbor}, deleteList) {
			neighborNode.Lock()
			// delete all existing connections before re-assigning
			neighborLevel = neighborNode.level
			neighborNode.connections = make([][]uint64, neighborLevel+1)
			neighborNode.Unlock()

			if err := h.commitLog.ClearLinks(neighbor); err != nil {
				return false, err
			}
			return true, nil
		}

		tmpDenyList := deleteList.DeepCopy()
		tmpDenyList.Insert(entryPointID)

		alternative, level := h.findNewLocalEntrypoint(tmpDenyList, currentMaximumLayer,
			entryPointID)
		if level > neighborLevel {
			neighborNode.Lock()
			// reset connections according to level
			neighborNode.connections = make([][]uint64, level+1)
			neighborNode.Unlock()
		}
		neighborLevel = level
		entryPointID = alternative
	}

	neighborNode.markAsMaintenance()
	neighborNode.Lock()
	// delete all existing connections before re-assigning
	for level := range neighborNode.connections {
		neighborNode.connections[level] = neighborNode.connections[level][:0]
	}
	neighborNode.Unlock()
	if err := h.commitLog.ClearLinks(neighbor); err != nil {
		return false, err
	}

	if err := h.findAndConnectNeighbors(neighborNode, entryPointID, neighborVec,
		neighborLevel, currentMaximumLayer, deleteList); err != nil {
		return false, errors.Wrap(err, "find and connect neighbors")
	}
	neighborNode.unmarkAsMaintenance()

	h.metrics.CleanedUp()
	return true, nil
}

func connectionsPointTo(connections [][]uint64, needles helpers.AllowList) bool {
	for _, atLevel := range connections {
		for _, pointer := range atLevel {
			if needles.Contains(pointer) {
				return true
			}
		}
	}

	return false
}

// deleteEntrypoint deletes the current entrypoint and replaces it with a new
// one. It respects the attached denyList, so that it doesn't assign another
// node which also has a tombstone and is also in the process of being cleaned
// up
func (h *hnsw) deleteEntrypoint(node *vertex, denyList helpers.AllowList) error {
	if h.isOnlyNode(node, denyList) {
		// no point in finding another entrypoint if this is the only node
		return nil
	}

	node.Lock()
	level := node.level
	id := node.id
	node.Unlock()

	newEntrypoint, level, ok := h.findNewGlobalEntrypoint(denyList, level, id)
	if !ok {
		return nil
	}

	h.Lock()
	h.entryPointID = newEntrypoint
	h.currentMaximumLayer = level
	h.Unlock()
	if err := h.commitLog.SetEntryPointWithMaxLayer(newEntrypoint, level); err != nil {
		return err
	}

	return nil
}

// returns entryPointID, level and whether a change occurred
func (h *hnsw) findNewGlobalEntrypoint(denyList helpers.AllowList, targetLevel int,
	oldEntrypoint uint64,
) (uint64, int, bool) {
	if h.getEntrypoint() != oldEntrypoint {
		// entrypoint has already been changed (this could be due to a new import
		// for example, nothing to do for us
		return 0, 0, false
	}

	for l := targetLevel; l >= 0; l-- {
		// ideally we can find a new entrypoint at the same level of the
		// to-be-deleted node. However, there is a chance it was the only node on
		// that level, in that case we need to look at the next lower level for a
		// better candidate

		h.RLock()
		maxNodes := len(h.nodes)
		h.RUnlock()

		for i := 0; i < maxNodes; i++ {
			if h.getEntrypoint() != oldEntrypoint {
				// entrypoint has already been changed (this could be due to a new import
				// for example, nothing to do for us
				return 0, 0, false
			}

			if denyList.Contains(uint64(i)) {
				continue
			}
			h.RLock()
			candidate := h.nodes[i]
			h.RUnlock()

			if candidate == nil {
				continue
			}

			candidate.Lock()
			candidateLevel := candidate.level
			candidate.Unlock()

			if candidateLevel != l {
				// not reaching up to the current level, skip in hope of finding another candidate
				continue
			}

			// we have a node that matches
			return uint64(i), l, true
		}
	}

	// we made it thorugh the entire graph and didn't find a new entrypoint all
	// the way down to level 0. This can only mean the graph is empty, which is
	// unexpected. This situation should have been prevented by the deleteLock.
	panic(fmt.Sprintf(
		"class %s: shard %s: findNewEntrypoint called on an empty hnsw graph",
		h.className, h.shardName))
}

// returns entryPointID, level and whether a change occurred
func (h *hnsw) findNewLocalEntrypoint(denyList helpers.AllowList, targetLevel int,
	oldEntrypoint uint64,
) (uint64, int) {
	if h.getEntrypoint() != oldEntrypoint {
		// the current global entrypoint is different from our local entrypoint, so
		// we can just use the global one, as the global one is guaranteed to be
		// present on every level, i.e. it is always chosen from the highest
		// currently available level
		return h.getEntrypoint(), h.currentMaximumLayer
	}

	h.RLock()
	maxNodes := len(h.nodes)
	h.RUnlock()

	for l := targetLevel; l >= 0; l-- {
		// ideally we can find a new entrypoint at the same level of the
		// to-be-deleted node. However, there is a chance it was the only node on
		// that level, in that case we need to look at the next lower level for a
		// better candidate
		for i := 0; i < maxNodes; i++ {
			if denyList.Contains(uint64(i)) {
				continue
			}
			h.RLock()
			candidate := h.nodes[i]
			h.RUnlock()

			if candidate == nil {
				continue
			}

			candidate.Lock()
			candidateLevel := candidate.level
			candidate.Unlock()

			if candidateLevel != l {
				// not reaching up to the current level, skip in hope of finding another candidate
				continue
			}

			// we have a node that matches
			return uint64(i), l
		}
	}

	panic(fmt.Sprintf(
		"class %s: shard %s: findNewLocalEntrypoint called on an empty hnsw graph",
		h.className, h.shardName))
}

func (h *hnsw) isOnlyNode(needle *vertex, denyList helpers.AllowList) bool {
	h.RLock()
	defer h.RUnlock()

	return h.isOnlyNodeUnsecured(needle, denyList)
}

func (h *hnsw) isOnlyNodeUnsecured(needle *vertex, denyList helpers.AllowList) bool {
	for _, node := range h.nodes {
		if node == nil || node.id == needle.id || denyList.Contains(node.id) {
			continue
		}
		return false
	}
	return true
}

func (h *hnsw) hasTombstone(id uint64) bool {
	h.tombstoneLock.RLock()
	defer h.tombstoneLock.RUnlock()
	_, ok := h.tombstones[id]
	return ok
}

func (h *hnsw) addTombstone(ids ...uint64) error {
	h.tombstoneLock.Lock()
	defer h.tombstoneLock.Unlock()

	for _, id := range ids {
		h.metrics.AddTombstone()
		h.tombstones[id] = struct{}{}
		if err := h.commitLog.AddTombstone(id); err != nil {
			return err
		}
	}
	return nil
}

func (h *hnsw) removeTombstonesAndNodes(deleteList helpers.AllowList, breakCleanUpTombstonedNodes breakCleanUpTombstonedNodesFunc) (ok bool, err error) {
	it := deleteList.Iterator()
	for id, ok := it.Next(); ok; id, ok = it.Next() {
		h.metrics.RemoveTombstone()
		h.tombstoneLock.Lock()
		delete(h.tombstones, id)
		h.tombstoneLock.Unlock()

		h.resetLock.Lock()
		if !breakCleanUpTombstonedNodes() {
<<<<<<< HEAD
			h.shardedNodeLocks[id%NodeLockStripe].Lock()
			h.nodes[id] = nil
			h.shardedNodeLocks[id%NodeLockStripe].Unlock()
=======
			h.Lock()
			h.nodes[id] = nil
			h.Unlock()
>>>>>>> 044c5bcb
			if h.compressed.Load() {
				h.compressedVectorsCache.delete(context.TODO(), id)
			} else {
				h.cache.delete(context.TODO(), id)
			}
			if err := h.commitLog.DeleteNode(id); err != nil {
				h.resetLock.Unlock()
				return false, err
			}
		}
		h.resetLock.Unlock()

		if err := h.commitLog.RemoveTombstone(id); err != nil {
			return false, err
		}
	}

	return true, nil
}<|MERGE_RESOLUTION|>--- conflicted
+++ resolved
@@ -580,15 +580,9 @@
 
 		h.resetLock.Lock()
 		if !breakCleanUpTombstonedNodes() {
-<<<<<<< HEAD
 			h.shardedNodeLocks[id%NodeLockStripe].Lock()
 			h.nodes[id] = nil
 			h.shardedNodeLocks[id%NodeLockStripe].Unlock()
-=======
-			h.Lock()
-			h.nodes[id] = nil
-			h.Unlock()
->>>>>>> 044c5bcb
 			if h.compressed.Load() {
 				h.compressedVectorsCache.delete(context.TODO(), id)
 			} else {
