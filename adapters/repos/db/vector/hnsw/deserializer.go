--- conflicted
+++ resolved
@@ -142,17 +142,12 @@
 			out.Level = 0
 			out.Nodes = make([]*vertex, cache.InitialSize)
 		case AddPQ:
-<<<<<<< HEAD
-			err = d.ReadPQ(fd, out)
-			readThisRound = 9
+			var totalRead int
+			totalRead, err = d.ReadPQ(fd, out)
+			readThisRound = 9 + totalRead
 		case AddSQ:
 			err = d.ReadSQ(fd, out)
 			readThisRound = 10
-=======
-			var totalRead int
-			totalRead, err = d.ReadPQ(fd, out)
-			readThisRound = 9 + totalRead
->>>>>>> eb06e130
 		default:
 			err = errors.Errorf("unrecognized commit type %d", ct)
 		}
@@ -573,19 +568,16 @@
 		EncoderDistribution: byte(dist),
 		UseBitsEncoding:     useBitsEncoding != 0,
 	}
-<<<<<<< HEAD
 	var encoderReader func(io.Reader, *compressionhelpers.PQData, uint16) (compressionhelpers.PQEncoder, error)
-=======
-	var encoderReader func(io.Reader, *DeserializationResult, uint16) (compressionhelpers.PQEncoder, error)
+	// var encoderReader func(io.Reader, *DeserializationResult, uint16) (compressionhelpers.PQEncoder, error)
 	var totalRead int
->>>>>>> eb06e130
 	switch encoder {
 	case compressionhelpers.UseTileEncoder:
 		encoderReader = d.ReadTileEncoder
-		totalRead = 51 * int(res.PQData.M)
+		totalRead = 51 * int(pqData.M)
 	case compressionhelpers.UseKMeansEncoder:
 		encoderReader = d.ReadKMeansEncoder
-		totalRead = int(res.PQData.Dimensions) * int(res.PQData.Ks) * 4
+		totalRead = int(pqData.Dimensions) * int(pqData.Ks) * 4
 	default:
 		return 0, errors.New("Unsuported encoder type")
 	}
@@ -595,14 +587,13 @@
 		if err != nil {
 			return 0, err
 		}
-<<<<<<< HEAD
 		pqData.Encoders = append(pqData.Encoders, encoder)
 	}
 	res.Compressed = true
 
 	res.CompressionPQData = &pqData
 
-	return nil
+	return totalRead, nil
 }
 
 func (d *Deserializer) ReadSQ(r io.Reader, res *DeserializationResult) error {
@@ -622,14 +613,10 @@
 		A:          a,
 		B:          b,
 		Dimensions: dims,
-=======
-		res.PQData.Encoders = append(res.PQData.Encoders, encoder)
-
->>>>>>> eb06e130
 	}
 	res.Compressed = true
 
-	return totalRead, nil
+	return nil
 }
 
 func (d *Deserializer) readUint64(r io.Reader) (uint64, error) {
