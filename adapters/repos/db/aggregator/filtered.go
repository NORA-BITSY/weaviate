--- conflicted
+++ resolved
@@ -40,14 +40,10 @@
 	out.Groups = make([]aggregation.Group, 1)
 
 	s := fa.getSchema.GetSchemaSkipAuth()
-<<<<<<< HEAD
 	ids, err := inverted.NewSearcher(fa.db, s, fa.invertedRowCache, nil,
 		fa.Aggregator.classSearcher).
-		DocIDs(ctx, fa.params.Filters, false, fa.params.ClassName)
-=======
-	ids, err := inverted.NewSearcher(fa.db, s, fa.invertedRowCache, nil).
-		DocIDs(ctx, fa.params.Filters, traverser.UnderscoreProperties{}, fa.params.ClassName)
->>>>>>> f3b8a641
+		DocIDs(ctx, fa.params.Filters, traverser.UnderscoreProperties{},
+			fa.params.ClassName)
 	if err != nil {
 		return nil, errors.Wrap(err, "retrieve doc IDs from searcher")
 	}
