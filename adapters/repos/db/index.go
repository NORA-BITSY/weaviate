--- conflicted
+++ resolved
@@ -1523,14 +1523,6 @@
 	for _, shardName := range shardNames {
 		shardName := shardName
 		eg.Go(func() error {
-<<<<<<< HEAD
-			var (
-				res      []*storobj.Object
-				resDists []float32
-				nodeName string
-				err      error
-			)
-
 			shard, release, err := i.getLocalShardNoShutdown(shardName)
 			if err != nil {
 				return nil
@@ -1538,32 +1530,11 @@
 
 			if shard != nil {
 				defer release()
-				res, resDists, err = shard.ObjectVectorSearch(
-=======
-			shard := i.localShard(shardName)
-			// Query local shard if available
-			if shard != nil {
 				localShardResult, localShardScores, err := shard.ObjectVectorSearch(
->>>>>>> 666f9b13
 					ctx, searchVector, targetVector, dist, limit, filters, sort, groupBy, additional)
 				if err != nil {
 					return errors.Wrapf(err, "shard %s", shard.ID())
 				}
-<<<<<<< HEAD
-				nodeName = i.getSchema.NodeName()
-
-			} else {
-				res, resDists, nodeName, err = i.remote.SearchShard(ctx,
-					shardName, searchVector, targetVector, limit, filters,
-					nil, sort, nil, groupBy, additional, i.replicationEnabled())
-				if err != nil {
-					return errors.Wrapf(err, "remote shard %s", shardName)
-				}
-
-			}
-			if i.replicationEnabled() {
-				storobj.AddOwnership(res, nodeName, shardName)
-=======
 				// Append result to out
 				if i.replicationEnabled() {
 					storobj.AddOwnership(localShardResult, i.getSchema.NodeName(), shardName)
@@ -1572,7 +1543,6 @@
 				out = append(out, localShardResult...)
 				dists = append(dists, localShardScores...)
 				m.Unlock()
->>>>>>> 666f9b13
 			}
 
 			// If we have no local shard or if we force the query to reach all replicas
