//                           _       _
// __      _____  __ ___   ___  __ _| |_ ___
// \ \ /\ / / _ \/ _` \ \ / / |/ _` | __/ _ \
//  \ V  V /  __/ (_| |\ V /| | (_| | ||  __/
//   \_/\_/ \___|\__,_| \_/ |_|\__,_|\__\___|
//
//  Copyright © 2016 - 2024 Weaviate B.V. All rights reserved.
//
//  CONTACT: hello@weaviate.io
//

package db

import (
	"context"
	"fmt"
	"io"
	"path"
	"sync"
	"sync/atomic"
	"time"

	enterrors "github.com/weaviate/weaviate/entities/errors"

	"github.com/go-openapi/strfmt"
	"github.com/pkg/errors"
	"github.com/weaviate/weaviate/adapters/repos/db/helpers"
	"github.com/weaviate/weaviate/adapters/repos/db/indexcheckpoint"
	"github.com/weaviate/weaviate/adapters/repos/db/indexcounter"
	"github.com/weaviate/weaviate/adapters/repos/db/inverted"
	"github.com/weaviate/weaviate/adapters/repos/db/lsmkv"
	"github.com/weaviate/weaviate/adapters/repos/db/propertyspecific"
	"github.com/weaviate/weaviate/adapters/repos/db/queue"
	"github.com/weaviate/weaviate/adapters/repos/db/roaringset"
	"github.com/weaviate/weaviate/entities/additional"
	"github.com/weaviate/weaviate/entities/aggregation"
	"github.com/weaviate/weaviate/entities/backup"
	"github.com/weaviate/weaviate/entities/dto"
	"github.com/weaviate/weaviate/entities/filters"
	"github.com/weaviate/weaviate/entities/models"
	"github.com/weaviate/weaviate/entities/multi"
	"github.com/weaviate/weaviate/entities/schema"
	schemaConfig "github.com/weaviate/weaviate/entities/schema/config"
	"github.com/weaviate/weaviate/entities/search"
	"github.com/weaviate/weaviate/entities/searchparams"
	"github.com/weaviate/weaviate/entities/storagestate"
	"github.com/weaviate/weaviate/entities/storobj"
	"github.com/weaviate/weaviate/usecases/modules"
	"github.com/weaviate/weaviate/usecases/monitoring"
	"github.com/weaviate/weaviate/usecases/objects"
	"github.com/weaviate/weaviate/usecases/replica"
	"github.com/weaviate/weaviate/usecases/replica/hashtree"
)

const IdLockPoolSize = 128

var errAlreadyShutdown = errors.New("already shut or dropped")

type ShardLike interface {
	Index() *Index                  // Get the parent index
	Name() string                   // Get the shard name
	Store() *lsmkv.Store            // Get the underlying store
	NotifyReady()                   // Set shard status to ready
	GetStatus() storagestate.Status // Return the shard status
	GetStatusNoLoad() storagestate.Status
	UpdateStatus(status string) error                                                   // Set shard status
	SetStatusReadonly(reason string) error                                              // Set shard status to readonly with reason
	FindUUIDs(ctx context.Context, filters *filters.LocalFilter) ([]strfmt.UUID, error) // Search and return document ids

	Counter() *indexcounter.Counter
	ObjectCount() int
	ObjectCountAsync() int
	GetPropertyLengthTracker() *inverted.JsonShardMetaData

	PutObject(context.Context, *storobj.Object) error
	PutObjectBatch(context.Context, []*storobj.Object) []error
	ObjectByID(ctx context.Context, id strfmt.UUID, props search.SelectProperties, additional additional.Properties) (*storobj.Object, error)
	ObjectByIDErrDeleted(ctx context.Context, id strfmt.UUID, props search.SelectProperties, additional additional.Properties) (*storobj.Object, error)
	Exists(ctx context.Context, id strfmt.UUID) (bool, error)
	ObjectSearch(ctx context.Context, limit int, filters *filters.LocalFilter, keywordRanking *searchparams.KeywordRanking, sort []filters.Sort, cursor *filters.Cursor, additional additional.Properties, properties []string) ([]*storobj.Object, []float32, error)
	ObjectVectorSearch(ctx context.Context, searchVectors [][]float32, targetVectors []string, targetDist float32, limit int, filters *filters.LocalFilter, sort []filters.Sort, groupBy *searchparams.GroupBy, additional additional.Properties, targetCombination *dto.TargetCombination, properties []string) ([]*storobj.Object, []float32, error)
	UpdateVectorIndexConfig(ctx context.Context, updated schemaConfig.VectorIndexConfig) error
	UpdateVectorIndexConfigs(ctx context.Context, updated map[string]schemaConfig.VectorIndexConfig) error
	UpdateAsyncReplication(ctx context.Context, enabled bool) error
	AddReferencesBatch(ctx context.Context, refs objects.BatchReferences) []error
	DeleteObjectBatch(ctx context.Context, ids []strfmt.UUID, deletionTime time.Time, dryRun bool) objects.BatchSimpleObjects // Delete many objects by id
	DeleteObject(ctx context.Context, id strfmt.UUID, deletionTime time.Time) error                                           // Delete object by id
	MultiObjectByID(ctx context.Context, query []multi.Identifier) ([]*storobj.Object, error)
	ObjectDigestsByTokenRange(ctx context.Context, initialToken, finalToken uint64, limit int) (objs []replica.RepairResponse, lastTokenRead uint64, err error)
	ID() string // Get the shard id
	drop() error
	HaltForTransfer(offloading bool, ctx context.Context) error
	initPropertyBuckets(ctx context.Context, eg *enterrors.ErrorGroupWrapper, props ...*models.Property)
	ListBackupFiles(ctx context.Context, ret *backup.ShardDescriptor) error
	resumeMaintenanceCycles(ctx context.Context) error
	SetPropertyLengths(props []inverted.Property) error
	AnalyzeObject(*storobj.Object) ([]inverted.Property, []inverted.NilProperty, error)
	Aggregate(ctx context.Context, params aggregation.Params, modules *modules.Provider) (*aggregation.Result, error)
	HashTreeLevel(ctx context.Context, level int, discriminant *hashtree.Bitset) (digests []hashtree.Digest, err error)
	MergeObject(ctx context.Context, object objects.MergeDocument) error
	Queue() *VectorIndexQueue
	Queues() map[string]*VectorIndexQueue
	VectorDistanceForQuery(ctx context.Context, id uint64, searchVectors [][]float32, targets []string) ([]float32, error)
	ConvertQueue(targetVector string) error
	FillQueue(targetVector string, from uint64) error
	Shutdown(context.Context) error // Shutdown the shard
	preventShutdown() (release func(), err error)

	// TODO tests only
	ObjectList(ctx context.Context, limit int, sort []filters.Sort, cursor *filters.Cursor,
		additional additional.Properties, className schema.ClassName) ([]*storobj.Object, error) // Search and return objects
	WasDeleted(ctx context.Context, id strfmt.UUID) (bool, time.Time, error) // Check if an object was deleted
	VectorIndex() VectorIndex                                                // Get the vector index
	VectorIndexes() map[string]VectorIndex                                   // Get the vector indexes
	hasTargetVectors() bool
	// TODO tests only
	Versioner() *shardVersioner // Get the shard versioner

	isReadOnly() error

	preparePutObject(context.Context, string, *storobj.Object) replica.SimpleResponse
	preparePutObjects(context.Context, string, []*storobj.Object) replica.SimpleResponse
	prepareMergeObject(context.Context, string, *objects.MergeDocument) replica.SimpleResponse
	prepareDeleteObject(context.Context, string, strfmt.UUID, time.Time) replica.SimpleResponse
	prepareDeleteObjects(context.Context, string, []strfmt.UUID, time.Time, bool) replica.SimpleResponse
	prepareAddReferences(context.Context, string, []objects.BatchReference) replica.SimpleResponse

	commitReplication(context.Context, string, *shardTransfer) interface{}
	abortReplication(context.Context, string) replica.SimpleResponse
	filePutter(context.Context, string) (io.WriteCloser, error)

	// TODO tests only
	Dimensions(ctx context.Context) int // dim(vector)*number vectors
	// TODO tests only
	QuantizedDimensions(ctx context.Context, segments int) int
	extendDimensionTrackerLSM(dimLength int, docID uint64) error
	extendDimensionTrackerForVecLSM(dimLength int, docID uint64, vecName string) error
	publishDimensionMetrics(ctx context.Context)

	addToPropertySetBucket(bucket *lsmkv.Bucket, docID uint64, key []byte) error
	deleteFromPropertySetBucket(bucket *lsmkv.Bucket, docID uint64, key []byte) error
	addToPropertyMapBucket(bucket *lsmkv.Bucket, pair lsmkv.MapPair, key []byte) error
	addToPropertyRangeBucket(bucket *lsmkv.Bucket, docID uint64, key []byte) error
	deleteFromPropertyRangeBucket(bucket *lsmkv.Bucket, docID uint64, key []byte) error
	pairPropertyWithFrequency(docID uint64, freq, propLen float32) lsmkv.MapPair

	setFallbackToSearchable(fallback bool)
	addJobToQueue(job job)
	uuidFromDocID(docID uint64) (strfmt.UUID, error)
	batchDeleteObject(ctx context.Context, id strfmt.UUID, deletionTime time.Time) error
	putObjectLSM(object *storobj.Object, idBytes []byte) (objectInsertStatus, error)
	mayUpsertObjectHashTree(object *storobj.Object, idBytes []byte, status objectInsertStatus) error
	mutableMergeObjectLSM(merge objects.MergeDocument, idBytes []byte) (mutableMergeResult, error)
	batchExtendInvertedIndexItemsLSMNoFrequency(b *lsmkv.Bucket, item inverted.MergeItem) error
	updatePropertySpecificIndices(ctx context.Context, object *storobj.Object, status objectInsertStatus) error
	updateVectorIndexIgnoreDelete(ctx context.Context, vector []float32, status objectInsertStatus) error
	updateVectorIndexesIgnoreDelete(ctx context.Context, vectors map[string][]float32, status objectInsertStatus) error
	hasGeoIndex() bool

	Metrics() *Metrics

	// A thread-safe counter that goes up any time there is activity on this
	// shard. The absolute value has no meaning, it's only purpose is to compare
	// the previous value to the current value.
	Activity() int32
	// Debug methods
	DebugResetVectorIndex(ctx context.Context, targetVector string) error
	RepairIndex(ctx context.Context, targetVector string) error
}

// Shard is the smallest completely-contained index unit. A shard manages
// database files for all the objects it owns. How a shard is determined for a
// target object (e.g. Murmur hash, etc.) is still open at this point
type Shard struct {
	index             *Index // a reference to the underlying index, which in turn contains schema information
	class             *models.Class
	queue             *VectorIndexQueue
	queues            map[string]*VectorIndexQueue
	scheduler         *queue.Scheduler
	name              string
	store             *lsmkv.Store
	counter           *indexcounter.Counter
	indexCheckpoints  *indexcheckpoint.Checkpoints
	vectorIndex       VectorIndex
	vectorIndexes     map[string]VectorIndex
	metrics           *Metrics
	promMetrics       *monitoring.PrometheusMetrics
	slowQueryReporter helpers.SlowQueryReporter
	propertyIndices   propertyspecific.Indices
	propLenTracker    *inverted.JsonShardMetaData
	versioner         *shardVersioner

	// async replication
	asyncReplicationRWMux      sync.RWMutex
	hashtree                   hashtree.AggregatedHashTree
	hashtreeFullyInitialized   bool
	asyncReplicationCancelFunc context.CancelFunc

	objectPropagationNeededCond *sync.Cond
	objectPropagationNeeded     bool

	lastComparedHosts    []string
	lastComparedHostsMux sync.RWMutex
	//

	status              ShardStatus
	statusLock          sync.Mutex
	propertyIndicesLock sync.RWMutex

	stopDimensionTracking        chan struct{}
	dimensionTrackingInitialized atomic.Bool

	centralJobQueue chan job // reference to queue used by all shards

	docIdLock []sync.Mutex
	// replication
	replicationMap pendingReplicaTasks

	// Indicates whether searchable buckets should be used
	// when filterable buckets are missing for text/text[] properties
	// This can happen for db created before v1.19, where
	// only map (now called searchable) buckets were created as inverted
	// indexes for text/text[] props.
	// Now roaring set (filterable) and map (searchable) buckets can
	// coexists for text/text[] props, and by default both are enabled.
	// So despite property's IndexFilterable and IndexSearchable settings
	// being enabled, only searchable bucket exists
	fallbackToSearchable bool

	cycleCallbacks *shardCycleCallbacks
	bitmapFactory  *roaringset.BitmapFactory

	activityTracker atomic.Int32

	// indicates whether shard is shut down or dropped (or ongoing)
	shut bool
	// indicates whether shard in being used at the moment (e.g. write request)
	inUseCounter atomic.Int64
	// allows concurrent shut read/write
	shutdownLock *sync.RWMutex
}

func (s *Shard) ID() string {
	return shardId(s.index.ID(), s.name)
}

func (s *Shard) path() string {
	return shardPath(s.index.path(), s.name)
}

func (s *Shard) pathLSM() string {
	return path.Join(s.path(), "lsm")
}

func (s *Shard) pathHashTree() string {
	return path.Join(s.path(), "hashtree")
}

func (s *Shard) vectorIndexID(targetVector string) string {
	if targetVector != "" {
		return fmt.Sprintf("vectors_%s", targetVector)
	}
	return "main"
}

<<<<<<< HEAD
func (s *Shard) pathHashTree() string {
	return path.Join(s.path(), "hashtree")
=======
func (s *Shard) getVectorIndex(targetVector string) VectorIndex {
	if targetVector != "" {
		return s.vectorIndexes[targetVector]
	}
	return s.vectorIndex
>>>>>>> 62b1e9f9
}

func (s *Shard) uuidToIdLockPoolId(idBytes []byte) uint8 {
	// use the last byte of the uuid to determine which locking-pool a given object should use. The last byte is used
	// as uuids probably often have some kind of order and the last byte will in general be the one that changes the most
	return idBytes[15] % IdLockPoolSize
}

func (s *Shard) memtableDirtyConfig() lsmkv.BucketOption {
	return lsmkv.WithDirtyThreshold(
		time.Duration(s.index.Config.MemtablesFlushDirtyAfter) * time.Second)
}

func (s *Shard) dynamicMemtableSizing() lsmkv.BucketOption {
	return lsmkv.WithDynamicMemtableSizing(
		s.index.Config.MemtablesInitialSizeMB,
		s.index.Config.MemtablesMaxSizeMB,
		s.index.Config.MemtablesMinActiveSeconds,
		s.index.Config.MemtablesMaxActiveSeconds,
	)
}

func (s *Shard) segmentCleanupConfig() lsmkv.BucketOption {
	return lsmkv.WithSegmentsCleanupInterval(
		time.Duration(s.index.Config.SegmentsCleanupIntervalSeconds) * time.Second)
}

func (s *Shard) UpdateVectorIndexConfig(ctx context.Context, updated schemaConfig.VectorIndexConfig) error {
	if err := s.isReadOnly(); err != nil {
		return err
	}

	err := s.SetStatusReadonly("UpdateVectorIndexConfig")
	if err != nil {
		return fmt.Errorf("attempt to mark read-only: %w", err)
	}

	return s.VectorIndex().UpdateUserConfig(updated, func() {
		s.UpdateStatus(storagestate.StatusReady.String())
	})
}

func (s *Shard) UpdateVectorIndexConfigs(ctx context.Context, updated map[string]schemaConfig.VectorIndexConfig) error {
	if err := s.isReadOnly(); err != nil {
		return err
	}
	if err := s.SetStatusReadonly("UpdateVectorIndexConfig"); err != nil {
		return fmt.Errorf("attempt to mark read-only: %w", err)
	}

	wg := new(sync.WaitGroup)
	var err error
	for targetName, targetCfg := range updated {
		wg.Add(1)
		if err = s.VectorIndexForName(targetName).UpdateUserConfig(targetCfg, wg.Done); err != nil {
			break
		}
	}

	f := func() {
		wg.Wait()
		s.UpdateStatus(storagestate.StatusReady.String())
	}
	enterrors.GoWrapper(f, s.index.logger)

	return err
}

// ObjectCount returns the exact count at any moment
func (s *Shard) ObjectCount() int {
	b := s.store.Bucket(helpers.ObjectsBucketLSM)
	if b == nil {
		return 0
	}

	return b.Count()
}

// ObjectCountAsync returns the eventually consistent "async" count which is
// much cheaper to obtain
func (s *Shard) ObjectCountAsync() int {
	b := s.store.Bucket(helpers.ObjectsBucketLSM)
	if b == nil {
		return 0
	}

	return b.CountAsync()
}

func (s *Shard) isFallbackToSearchable() bool {
	return s.fallbackToSearchable
}

func (s *Shard) tenant() string {
	// TODO provide better impl
	if s.index.partitioningEnabled {
		return s.name
	}
	return ""
}

func shardId(indexId, shardName string) string {
	return fmt.Sprintf("%s_%s", indexId, shardName)
}

func shardPath(indexPath, shardName string) string {
	return path.Join(indexPath, shardName)
}

func bucketKeyPropertyLength(length int) ([]byte, error) {
	return inverted.LexicographicallySortableInt64(int64(length))
}

func bucketKeyPropertyNull(isNull bool) ([]byte, error) {
	if isNull {
		return []byte{uint8(filters.InternalNullState)}, nil
	}
	return []byte{uint8(filters.InternalNotNullState)}, nil
}

func (s *Shard) Activity() int32 {
	return s.activityTracker.Load()
}<|MERGE_RESOLUTION|>--- conflicted
+++ resolved
@@ -263,18 +263,6 @@
 	return "main"
 }
 
-<<<<<<< HEAD
-func (s *Shard) pathHashTree() string {
-	return path.Join(s.path(), "hashtree")
-=======
-func (s *Shard) getVectorIndex(targetVector string) VectorIndex {
-	if targetVector != "" {
-		return s.vectorIndexes[targetVector]
-	}
-	return s.vectorIndex
->>>>>>> 62b1e9f9
-}
-
 func (s *Shard) uuidToIdLockPoolId(idBytes []byte) uint8 {
 	// use the last byte of the uuid to determine which locking-pool a given object should use. The last byte is used
 	// as uuids probably often have some kind of order and the last byte will in general be the one that changes the most
