--- conflicted
+++ resolved
@@ -110,7 +110,7 @@
 }
 
 func (cs *classSettings) ApiVersion() string {
-	return cs.getProperty("apiVersion", DefaultApiVersion)
+	return cs.BaseClassSettings.GetPropertyAsString("apiVersion", DefaultApiVersion)
 }
 
 func (cs *classSettings) IsAzure() bool {
@@ -198,59 +198,11 @@
 	return nil
 }
 
-<<<<<<< HEAD
-func (cs *classSettings) validateAzureConfig(resourceName string, deploymentId string) error {
-=======
-func (cs *classSettings) getProperty(name, defaultValue string) string {
-	return cs.BaseClassSettings.GetPropertyAsString(name, defaultValue)
-}
-
-func (cs *classSettings) getPropertyAsInt(name string, defaultValue *int64) *int64 {
-	return cs.BaseClassSettings.GetPropertyAsInt64(name, defaultValue)
-}
-
-func (cs *classSettings) validateIndexState(class *models.Class, vectorizeClassName bool, propIndexed func(string) bool) error {
-	if vectorizeClassName {
-		// if the user chooses to vectorize the classname, vector-building will
-		// always be possible, no need to investigate further
-
-		return nil
-	}
-
-	// search if there is at least one indexed, string/text prop. If found pass
-	// validation
-	for _, prop := range class.Properties {
-		if len(prop.DataType) < 1 {
-			return errors.Errorf("property %s must have at least one datatype: "+
-				"got %v", prop.Name, prop.DataType)
-		}
-
-		if prop.DataType[0] != string(schema.DataTypeText) {
-			// we can only vectorize text-like props
-			continue
-		}
-
-		if propIndexed(prop.Name) {
-			// found at least one, this is a valid schema
-			return nil
-		}
-	}
-
-	return fmt.Errorf("invalid properties: didn't find a single property which is " +
-		"of type string or text and is not excluded from indexing. In addition the " +
-		"class name is excluded from vectorization as well, meaning that it cannot be " +
-		"used to determine the vector position. To fix this, set 'vectorizeClassName' " +
-		"to true if the class name is contextionary-valid. Alternatively add at least " +
-		"contextionary-valid text/string property which is not excluded from " +
-		"indexing.")
-}
-
 func (cs *classSettings) validateAzureConfig(resourceName, deploymentId, apiVersion string) error {
->>>>>>> 1af5bda4
 	if (resourceName == "" && deploymentId != "") || (resourceName != "" && deploymentId == "") {
 		return fmt.Errorf("both resourceName and deploymentId must be provided")
 	}
-	if !validateOpenAISetting[string](apiVersion, availableApiVersions) {
+	if !basesettings.ValidateSetting[string](apiVersion, availableApiVersions) {
 		return errors.Errorf("wrong Azure OpenAI apiVersion setting, available api versions are: %v", availableApiVersions)
 	}
 	return nil
