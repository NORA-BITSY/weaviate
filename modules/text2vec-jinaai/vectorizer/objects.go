--- conflicted
+++ resolved
@@ -61,39 +61,5 @@
 	VectorizeClassName() bool
 	Model() string
 	BaseURL() string
-<<<<<<< HEAD
-=======
-}
-
-func (v *Vectorizer) Object(ctx context.Context, object *models.Object,
-	comp moduletools.VectorizablePropsComparator, cfg moduletools.ClassConfig,
-) ([]float32, models.AdditionalProperties, error) {
-	vec, err := v.object(ctx, object.Class, comp, cfg)
-	return vec, nil, err
-}
-
-func (v *Vectorizer) object(ctx context.Context, className string,
-	comp moduletools.VectorizablePropsComparator, cfg moduletools.ClassConfig,
-) ([]float32, error) {
-	text, vector := v.objectVectorizer.TextsOrVector(ctx, className, comp, NewClassSettings(cfg), cfg.TargetVector())
-	if vector != nil {
-		// dont' re-vectorize
-		return vector, nil
-	}
-	// vectorize text
-	icheck := NewClassSettings(cfg)
-	res, err := v.client.Vectorize(ctx, text, ent.VectorizationConfig{
-		Model:      icheck.Model(),
-		BaseURL:    icheck.BaseURL(),
-		Dimensions: icheck.Dimensions(),
-	})
-	if err != nil {
-		return nil, err
-	}
-
-	if len(res.Vector) > 1 {
-		return libvectorizer.CombineVectors(res.Vector), nil
-	}
-	return res.Vector[0], nil
->>>>>>> ce399f8d
+	Dimensions() *int64
 }