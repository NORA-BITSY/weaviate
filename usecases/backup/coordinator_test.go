--- conflicted
+++ resolved
@@ -169,23 +169,6 @@
 		assert.Equal(t, want, got)
 	})
 
-<<<<<<< HEAD
-	t.Run("FailOnShardWithNoNodes", func(t *testing.T) {
-		t.Parallel()
-
-		fc := newFakeCoordinator(nodeResolver)
-		fc.selector.On("Shards", ctx, classes[0]).Return([]string{}, fmt.Errorf("a shard has no nodes"))
-		fc.selector.On("Shards", ctx, classes[1]).Return(nodes, nil)
-		coordinator := *fc.coordinator()
-		req := newReq(classes, backendName, backupID)
-		store := coordStore{objStore: objStore{fc.backend, req.ID}}
-		err := coordinator.Backup(ctx, store, &req)
-		assert.ErrorIs(t, err, errNoShardFound)
-		assert.Contains(t, err.Error(), classes[0])
-	})
-
-=======
->>>>>>> 9638eeb2
 	t.Run("CanCommit", func(t *testing.T) {
 		t.Parallel()
 
