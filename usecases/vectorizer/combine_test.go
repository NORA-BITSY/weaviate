//                           _       _
// __      _____  __ ___   ___  __ _| |_ ___
// \ \ /\ / / _ \/ _` \ \ / / |/ _` | __/ _ \
//  \ V  V /  __/ (_| |\ V /| | (_| | ||  __/
//   \_/\_/ \___|\__,_| \_/ |_|\__,_|\__\___|
//
//  Copyright © 2016 - 2023 Weaviate B.V. All rights reserved.
//
//  CONTACT: hello@weaviate.io
//

package vectorizer

import (
	"reflect"
	"testing"
)

func TestCombineVectors(t *testing.T) {
	type args struct {
		vectors [][]float32
	}
	tests := []struct {
		name string
		args args
		want []float32
	}{
		{
			"Combine simple vectors",
			args{
				vectors: [][]float32{
					{1, 2, 3},
					{2, 3, 4},
				},
			},
			[]float32{1.5, 2.5, 3.5},
		},
		{
			"Combine empty vectors",
			args{
				vectors: [][]float32{},
			},
			[]float32{},
		},
		{
			"Combine more complex vectors",
			args{
				vectors: [][]float32{
					{-0.214571, -0.605529, -0.335769, -0.185277, -0.212256, 0.478032, -0.536662, 0.298211},
					{-0.14713769, -0.06872862, 0.09911085, -0.06342313, 0.10092197, -0.06624051, -0.06812558, 0.07360107},
					{-0.18123996, -0.2089612, 0.03738429, -0.26224917, 0.18499854, -0.2620146, -0.12802331, -0.07601682},
					{-0.06659584, -0.17120242, 0.07603133, -0.07171547, 0.12537181, -0.19367254, -0.18376349, -0.05517439},
				},
			},
			[]float32{-0.15238613, -0.2636053, -0.030810636, -0.1456662, 0.049759082, -0.010973915, -0.2291436, 0.060155217},
		},
	}
	for _, tt := range tests {
		t.Run(tt.name, func(t *testing.T) {
			if got := CombineVectors(tt.args.vectors); !reflect.DeepEqual(got, tt.want) {
				t.Errorf("CombineVectors() = %v, want %v", got, tt.want)
			}
		})
	}
}

<<<<<<< HEAD
func TestCombineVectorsWithWeights(t *testing.T) {
	type args struct {
		vectors [][]float32
		weights []float32
	}
	tests := []struct {
		name string
		args args
		want []float32
	}{
		{
			"Combine simple vectors with 0 weights",
			args{
				vectors: [][]float32{
					{1, 2, 3},
					{2, 3, 4},
				},
				weights: []float32{0, 0, 0},
			},
			[]float32{0, 0, 0},
		},
		{
			"Combine simple vectors with 1 weights",
			args{
				vectors: [][]float32{
					{1, 2, 3},
					{2, 3, 4},
				},
				weights: []float32{1, 1, 1},
			},
			[]float32{1.5, 2.5, 3.5},
		},
		{
			"Combine empty vectors",
			args{
				vectors: [][]float32{},
				weights: []float32{},
			},
			[]float32{},
		},
		{
			"Combine simple vectors without weights",
			args{
				vectors: [][]float32{
					{1, 2, 3},
					{2, 3, 4},
				},
				weights: nil,
			},
			[]float32{1.5, 2.5, 3.5},
		},
	}
	for _, tt := range tests {
		t.Run(tt.name, func(t *testing.T) {
			if got := CombineVectorsWithWeights(tt.args.vectors, tt.args.weights); !reflect.DeepEqual(got, tt.want) {
				t.Errorf("CombineVectors() = %v, want %v", got, tt.want)
			}
=======
func BenchmarkCombine(b *testing.B) {
	for i := 0; i < b.N; i++ {
		CombineVectors([][]float32{
			{-0.214571, -0.605529, -0.335769, -0.185277, -0.212256, 0.478032, -0.536662, 0.298211},
			{-0.14713769, -0.06872862, 0.09911085, -0.06342313, 0.10092197, -0.06624051, -0.06812558, 0.07360107},
			{-0.18123996, -0.2089612, 0.03738429, -0.26224917, 0.18499854, -0.2620146, -0.12802331, -0.07601682},
			{-0.06659584, -0.17120242, 0.07603133, -0.07171547, 0.12537181, -0.19367254, -0.18376349, -0.05517439},
>>>>>>> dc084260
		})
	}
}<|MERGE_RESOLUTION|>--- conflicted
+++ resolved
@@ -64,7 +64,6 @@
 	}
 }
 
-<<<<<<< HEAD
 func TestCombineVectorsWithWeights(t *testing.T) {
 	type args struct {
 		vectors [][]float32
@@ -122,7 +121,10 @@
 			if got := CombineVectorsWithWeights(tt.args.vectors, tt.args.weights); !reflect.DeepEqual(got, tt.want) {
 				t.Errorf("CombineVectors() = %v, want %v", got, tt.want)
 			}
-=======
+		})
+	}
+}
+
 func BenchmarkCombine(b *testing.B) {
 	for i := 0; i < b.N; i++ {
 		CombineVectors([][]float32{
@@ -130,7 +132,6 @@
 			{-0.14713769, -0.06872862, 0.09911085, -0.06342313, 0.10092197, -0.06624051, -0.06812558, 0.07360107},
 			{-0.18123996, -0.2089612, 0.03738429, -0.26224917, 0.18499854, -0.2620146, -0.12802331, -0.07601682},
 			{-0.06659584, -0.17120242, 0.07603133, -0.07171547, 0.12537181, -0.19367254, -0.18376349, -0.05517439},
->>>>>>> dc084260
 		})
 	}
 }