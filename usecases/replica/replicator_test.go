//                           _       _
// __      _____  __ ___   ___  __ _| |_ ___
// \ \ /\ / / _ \/ _` \ \ / / |/ _` | __/ _ \
//  \ V  V /  __/ (_| |\ V /| | (_| | ||  __/
//   \_/\_/ \___|\__,_| \_/ |_|\__,_|\__\___|
//
//  Copyright © 2016 - 2024 Weaviate B.V. All rights reserved.
//
//  CONTACT: hello@weaviate.io
//

package replica

import (
	"context"
	"errors"
	"testing"
	"time"

	"github.com/go-openapi/strfmt"
	"github.com/sirupsen/logrus"
	"github.com/sirupsen/logrus/hooks/test"
	"github.com/stretchr/testify/assert"
	"github.com/stretchr/testify/mock"
	"github.com/weaviate/weaviate/entities/models"
	"github.com/weaviate/weaviate/entities/storobj"
	"github.com/weaviate/weaviate/usecases/objects"
)

var (
	anyVal = mock.Anything
	errAny = errors.New("any error")
)

func TestReplicatorReplicaNotFound(t *testing.T) {
	ctx := context.Background()

	t.Run("PutObject", func(t *testing.T) {
		f := newFakeFactory("C1", "S", []string{})
		rep := f.newReplicator()
		err := rep.PutObject(ctx, "S", nil, All, 0)
		assert.ErrorIs(t, err, errReplicas)
		f.assertLogErrorContains(t, errNoReplicaFound.Error())
	})

	t.Run("MergeObject", func(t *testing.T) {
		f := newFakeFactory("C1", "S", []string{})
		rep := f.newReplicator()
		err := rep.MergeObject(ctx, "S", nil, All, 0)
		assert.ErrorIs(t, err, errReplicas)
		f.assertLogErrorContains(t, errNoReplicaFound.Error())
	})

	t.Run("DeleteObject", func(t *testing.T) {
		f := newFakeFactory("C1", "S", []string{})
		rep := f.newReplicator()
<<<<<<< HEAD
		err := rep.DeleteObject(ctx, "S", "id", All, 0)
=======
		err := rep.DeleteObject(ctx, "S", "id", time.Now(), All)
>>>>>>> 53eec30c
		assert.ErrorIs(t, err, errReplicas)
		f.assertLogErrorContains(t, errNoReplicaFound.Error())
	})

	t.Run("PutObjects", func(t *testing.T) {
		f := newFakeFactory("C1", "S", []string{})
		rep := f.newReplicator()
		errs := rep.PutObjects(ctx, "S", []*storobj.Object{{}, {}}, All, 0)
		assert.Equal(t, 2, len(errs))
		for _, err := range errs {
			assert.ErrorIs(t, err, errReplicas)
		}
		f.assertLogErrorContains(t, errNoReplicaFound.Error())
	})

	t.Run("DeleteObjects", func(t *testing.T) {
		f := newFakeFactory("C1", "S", []string{})
		rep := f.newReplicator()
<<<<<<< HEAD
		xs := rep.DeleteObjects(ctx, "S", []strfmt.UUID{strfmt.UUID("1"), strfmt.UUID("2"), strfmt.UUID("3")}, false, All, 0)
=======
		xs := rep.DeleteObjects(ctx, "S", []strfmt.UUID{strfmt.UUID("1"), strfmt.UUID("2"), strfmt.UUID("3")}, time.Now(), false, All)
>>>>>>> 53eec30c
		assert.Equal(t, 3, len(xs))
		for _, x := range xs {
			assert.ErrorIs(t, x.Err, errReplicas)
		}
		f.assertLogErrorContains(t, errNoReplicaFound.Error())
	})

	t.Run("AddReferences", func(t *testing.T) {
		f := newFakeFactory("C1", "S", []string{})
		rep := f.newReplicator()
		errs := rep.AddReferences(ctx, "S", []objects.BatchReference{{}, {}}, All, 0)
		assert.Equal(t, 2, len(errs))
		for _, err := range errs {
			assert.ErrorIs(t, err, errReplicas)
		}
		f.assertLogErrorContains(t, errNoReplicaFound.Error())
	})
}

func TestReplicatorPutObject(t *testing.T) {
	var (
		cls   = "C1"
		shard = "SH1"
		nodes = []string{"A", "B"}
		ctx   = context.Background()
		obj   = &storobj.Object{}
	)
	t.Run("SuccessWithConsistencyLevelAll", func(t *testing.T) {
		nodes := []string{"A", "B", "C"}
		f := newFakeFactory("C1", shard, nodes)
		rep := f.newReplicator()
		resp := SimpleResponse{}
		for _, n := range nodes {
			f.WClient.On("PutObject", mock.Anything, n, cls, shard, anyVal, obj, uint64(123)).Return(resp, nil)
			f.WClient.On("Commit", ctx, n, "C1", shard, anyVal, anyVal).Return(nil)
		}
		err := rep.PutObject(ctx, shard, obj, All, 123)
		assert.Nil(t, err)
	})
	t.Run("SuccessWithConsistencyLevelOne", func(t *testing.T) {
		nodes := []string{"A", "B", "C"}
		f := newFakeFactory("C1", shard, nodes)
		rep := f.newReplicator()
		resp := SimpleResponse{}

		f.WClient.On("PutObject", mock.Anything, "A", cls, shard, anyVal, obj, uint64(123)).Return(resp, errAny).After(time.Second * 10)
		f.WClient.On("Abort", mock.Anything, "A", cls, shard, anyVal).Return(resp, nil)

		f.WClient.On("PutObject", mock.Anything, "B", cls, shard, anyVal, obj, uint64(123)).Return(resp, nil)
		f.WClient.On("Commit", ctx, "B", cls, shard, anyVal, anyVal).Return(errAny)

		f.WClient.On("PutObject", mock.Anything, "C", cls, shard, anyVal, obj, uint64(123)).Return(resp, nil)
		f.WClient.On("Commit", ctx, "C", cls, shard, anyVal, anyVal).Return(nil)
		err := rep.PutObject(ctx, shard, obj, One, 123)
		assert.Nil(t, err)
	})
	t.Run("SuccessWithConsistencyLevelQuorum", func(t *testing.T) {
		nodes := []string{"A", "B", "C"}
		f := newFakeFactory("C1", shard, nodes)
		rep := f.newReplicator()
		resp := SimpleResponse{}
		for _, n := range nodes[:2] {
			f.WClient.On("PutObject", mock.Anything, n, cls, shard, anyVal, obj, uint64(123)).Return(resp, nil)
			f.WClient.On("Commit", ctx, n, "C1", shard, anyVal, anyVal).Return(nil)
		}
		f.WClient.On("PutObject", mock.Anything, "C", cls, shard, anyVal, obj, uint64(123)).Return(resp, nil)
		f.WClient.On("Commit", ctx, "C", cls, shard, anyVal, anyVal).Return(nil).RunFn = func(a mock.Arguments) {
			resp := a[5].(*SimpleResponse)
			*resp = SimpleResponse{Errors: []Error{{Msg: "e3"}}}
		}
		err := rep.PutObject(ctx, shard, obj, Quorum, 123)
		assert.Nil(t, err)
	})

	t.Run("PhaseOneConnectionError", func(t *testing.T) {
		f := newFakeFactory("C1", shard, nodes)
		rep := f.newReplicator()
		resp := SimpleResponse{}
		f.WClient.On("PutObject", mock.Anything, nodes[0], cls, shard, anyVal, obj, uint64(123)).Return(resp, nil)
		f.WClient.On("PutObject", mock.Anything, nodes[1], cls, shard, anyVal, obj, uint64(123)).Return(resp, errAny)
		f.WClient.On("Abort", mock.Anything, nodes[0], "C1", shard, anyVal).Return(resp, nil)
		f.WClient.On("Abort", mock.Anything, nodes[1], "C1", shard, anyVal).Return(resp, nil)

		err := rep.PutObject(ctx, shard, obj, All, 123)
		assert.ErrorIs(t, err, errReplicas)
	})

	t.Run("PhaseOneUnsuccessfulResponse", func(t *testing.T) {
		f := newFakeFactory("C1", shard, nodes)
		rep := f.newReplicator()
		resp := SimpleResponse{}
		f.WClient.On("PutObject", mock.Anything, nodes[0], cls, shard, anyVal, obj, uint64(123)).Return(resp, nil)
		resp2 := SimpleResponse{[]Error{{Err: errAny}}}
		f.WClient.On("PutObject", mock.Anything, nodes[1], cls, shard, anyVal, obj, uint64(123)).Return(resp2, nil)
		f.WClient.On("Abort", mock.Anything, nodes[0], "C1", shard, anyVal).Return(resp, nil)
		f.WClient.On("Abort", mock.Anything, nodes[1], "C1", shard, anyVal).Return(resp, nil)

		err := rep.PutObject(ctx, shard, obj, All, 123)
		assert.ErrorIs(t, err, errReplicas)
	})

	t.Run("Commit", func(t *testing.T) {
		f := newFakeFactory("C1", shard, nodes)
		rep := f.newReplicator()
		resp := SimpleResponse{}
		for _, n := range nodes {
			f.WClient.On("PutObject", mock.Anything, n, cls, shard, anyVal, obj, uint64(123)).Return(resp, nil)
		}
		f.WClient.On("Commit", ctx, nodes[0], "C1", shard, anyVal, anyVal).Return(nil)
		f.WClient.On("Commit", ctx, nodes[1], "C1", shard, anyVal, anyVal).Return(errAny)

		err := rep.PutObject(ctx, shard, obj, All, 123)
		assert.ErrorIs(t, err, errAny)
	})
}

func TestReplicatorMergeObject(t *testing.T) {
	var (
		cls   = "C1"
		shard = "SH1"
		nodes = []string{"A", "B"}
		ctx   = context.Background()
		merge = &objects.MergeDocument{}
	)

	t.Run("Success", func(t *testing.T) {
		f := newFakeFactory("C1", shard, nodes)
		rep := f.newReplicator()
		resp := SimpleResponse{}
		for _, n := range nodes {
			f.WClient.On("MergeObject", mock.Anything, n, cls, shard, anyVal, merge, uint64(123)).Return(resp, nil)
			f.WClient.On("Commit", ctx, n, cls, shard, anyVal, anyVal).Return(nil)
		}
		err := rep.MergeObject(ctx, shard, merge, All, 123)
		assert.Nil(t, err)
	})

	t.Run("PhaseOneConnectionError", func(t *testing.T) {
		f := newFakeFactory("C1", shard, nodes)
		rep := f.newReplicator()
		resp := SimpleResponse{}
		f.WClient.On("MergeObject", mock.Anything, nodes[0], cls, shard, anyVal, merge, uint64(123)).Return(resp, nil)
		f.WClient.On("MergeObject", mock.Anything, nodes[1], cls, shard, anyVal, merge, uint64(123)).Return(resp, errAny)
		f.WClient.On("Abort", mock.Anything, nodes[0], cls, shard, anyVal).Return(resp, nil)
		f.WClient.On("Abort", mock.Anything, nodes[1], cls, shard, anyVal).Return(resp, nil)

		err := rep.MergeObject(ctx, shard, merge, All, 123)
		assert.ErrorIs(t, err, errReplicas)
	})

	t.Run("PhaseOneUnsuccessfulResponse", func(t *testing.T) {
		f := newFakeFactory("C1", shard, nodes)
		rep := f.newReplicator()
		resp := SimpleResponse{}
		f.WClient.On("MergeObject", mock.Anything, nodes[0], cls, shard, anyVal, merge, uint64(123)).Return(resp, nil)
		resp2 := SimpleResponse{[]Error{{Err: errAny}}}
		f.WClient.On("MergeObject", mock.Anything, nodes[1], cls, shard, anyVal, merge, uint64(123)).Return(resp2, nil)
		f.WClient.On("Abort", mock.Anything, nodes[0], cls, shard, anyVal).Return(resp, nil)
		f.WClient.On("Abort", mock.Anything, nodes[1], cls, shard, anyVal).Return(resp, nil)

		err := rep.MergeObject(ctx, shard, merge, All, 123)
		assert.ErrorIs(t, err, errReplicas)
	})

	t.Run("Commit", func(t *testing.T) {
		f := newFakeFactory("C1", shard, nodes)
		rep := f.newReplicator()
		resp := SimpleResponse{}
		for _, n := range nodes {
			f.WClient.On("MergeObject", mock.Anything, n, cls, shard, anyVal, merge, uint64(123)).Return(resp, nil)
		}
		f.WClient.On("Commit", ctx, nodes[0], cls, shard, anyVal, anyVal).Return(nil)
		f.WClient.On("Commit", ctx, nodes[1], cls, shard, anyVal, anyVal).Return(errAny)

		err := rep.MergeObject(ctx, shard, merge, All, 123)
		assert.ErrorIs(t, err, errAny)
	})
}

func TestReplicatorDeleteObject(t *testing.T) {
	var (
		cls   = "C1"
		shard = "SH1"
		nodes = []string{"A", "B", "C"}
		uuid  = strfmt.UUID("1234")
		ctx   = context.Background()
	)
	t.Run("PhaseOneConnectionError", func(t *testing.T) {
		factory := newFakeFactory("C1", shard, nodes)
		client := factory.WClient
		rep := factory.newReplicator()
		resp := SimpleResponse{Errors: make([]Error, 1)}
		for _, n := range nodes[:2] {
<<<<<<< HEAD
			client.On("DeleteObject", mock.Anything, n, cls, shard, anyVal, uuid, uint64(123)).Return(resp, nil)
			client.On("Commit", ctx, n, "C1", shard, anyVal, anyVal).Return(nil)
		}
		client.On("DeleteObject", mock.Anything, "C", cls, shard, anyVal, uuid, uint64(123)).Return(SimpleResponse{}, errAny)
=======
			client.On("DeleteObject", mock.Anything, n, cls, shard, anyVal, uuid, anyVal).Return(resp, nil)
			client.On("Commit", ctx, n, "C1", shard, anyVal, anyVal).Return(nil)
		}
		client.On("DeleteObject", mock.Anything, "C", cls, shard, anyVal, uuid, anyVal).Return(SimpleResponse{}, errAny)
>>>>>>> 53eec30c
		for _, n := range nodes {
			client.On("Abort", mock.Anything, n, "C1", shard, anyVal).Return(resp, nil)
		}

<<<<<<< HEAD
		err := rep.DeleteObject(ctx, shard, uuid, All, 123)
=======
		err := rep.DeleteObject(ctx, shard, uuid, time.Now(), All)
>>>>>>> 53eec30c
		assert.NotNil(t, err)
		assert.ErrorIs(t, err, errReplicas)
	})

	t.Run("SuccessWithConsistencyLevelAll", func(t *testing.T) {
		factory := newFakeFactory("C1", shard, nodes)
		client := factory.WClient
		rep := factory.newReplicator()
		resp := SimpleResponse{Errors: make([]Error, 1)}
		for _, n := range nodes {
<<<<<<< HEAD
			client.On("DeleteObject", mock.Anything, n, cls, shard, anyVal, uuid, uint64(123)).Return(resp, nil)
			client.On("Commit", ctx, n, "C1", shard, anyVal, anyVal).Return(nil)
		}
		assert.Nil(t, rep.DeleteObject(ctx, shard, uuid, All, 123))
		assert.Nil(t, rep.DeleteObject(ctx, shard, uuid, Quorum, 123))
		assert.Nil(t, rep.DeleteObject(ctx, shard, uuid, One, 123))
=======
			client.On("DeleteObject", mock.Anything, n, cls, shard, anyVal, uuid, anyVal).Return(resp, nil)
			client.On("Commit", ctx, n, "C1", shard, anyVal, anyVal).Return(nil)
		}
		assert.Nil(t, rep.DeleteObject(ctx, shard, uuid, time.Now(), All))
		assert.Nil(t, rep.DeleteObject(ctx, shard, uuid, time.Now(), Quorum))
		assert.Nil(t, rep.DeleteObject(ctx, shard, uuid, time.Now(), One))
>>>>>>> 53eec30c
	})
	t.Run("SuccessWithConsistencyQuorum", func(t *testing.T) {
		factory := newFakeFactory("C1", shard, nodes)
		client := factory.WClient
		rep := factory.newReplicator()
		resp := SimpleResponse{Errors: make([]Error, 1)}
		for _, n := range nodes[:2] {
<<<<<<< HEAD
			client.On("DeleteObject", mock.Anything, n, cls, shard, anyVal, uuid, uint64(123)).Return(resp, nil)
=======
			client.On("DeleteObject", mock.Anything, n, cls, shard, anyVal, uuid, anyVal).Return(resp, nil)
>>>>>>> 53eec30c
			client.On("Commit", ctx, n, "C1", shard, anyVal, anyVal).Return(nil).RunFn = func(a mock.Arguments) {
				resp := a[5].(*SimpleResponse)
				*resp = SimpleResponse{
					Errors: []Error{{}},
				}
			}
		}
<<<<<<< HEAD
		client.On("DeleteObject", mock.Anything, "C", cls, shard, anyVal, uuid, uint64(123)).Return(resp, nil)
=======
		client.On("DeleteObject", mock.Anything, "C", cls, shard, anyVal, uuid, anyVal).Return(resp, nil)
>>>>>>> 53eec30c
		client.On("Commit", ctx, "C", "C1", shard, anyVal, anyVal).Return(nil).RunFn = func(a mock.Arguments) {
			resp := a[5].(*SimpleResponse)
			*resp = SimpleResponse{
				Errors: []Error{{Msg: "e3"}},
			}
		}

<<<<<<< HEAD
		assert.NotNil(t, rep.DeleteObject(ctx, shard, uuid, All, 123))
		assert.Nil(t, rep.DeleteObject(ctx, shard, uuid, Quorum, 123))
		assert.Nil(t, rep.DeleteObject(ctx, shard, uuid, One, 123))
=======
		assert.NotNil(t, rep.DeleteObject(ctx, shard, uuid, time.Now(), All))
		assert.Nil(t, rep.DeleteObject(ctx, shard, uuid, time.Now(), Quorum))
		assert.Nil(t, rep.DeleteObject(ctx, shard, uuid, time.Now(), One))
>>>>>>> 53eec30c
	})

	t.Run("SuccessWithConsistencyQuorum", func(t *testing.T) {
		factory := newFakeFactory("C1", shard, nodes)
		client := factory.WClient
		rep := factory.newReplicator()
		resp := SimpleResponse{Errors: make([]Error, 1)}
		for _, n := range nodes[:2] {
<<<<<<< HEAD
			client.On("DeleteObject", mock.Anything, n, cls, shard, anyVal, uuid, uint64(123)).Return(resp, nil)
=======
			client.On("DeleteObject", mock.Anything, n, cls, shard, anyVal, uuid, anyVal).Return(resp, nil)
>>>>>>> 53eec30c
			client.On("Commit", ctx, n, "C1", shard, anyVal, anyVal).Return(nil).RunFn = func(a mock.Arguments) {
				resp := a[5].(*SimpleResponse)
				*resp = SimpleResponse{
					Errors: []Error{{}},
				}
			}
		}
<<<<<<< HEAD
		client.On("DeleteObject", mock.Anything, "C", cls, shard, anyVal, uuid, uint64(123)).Return(resp, nil)
=======
		client.On("DeleteObject", mock.Anything, "C", cls, shard, anyVal, uuid, anyVal).Return(resp, nil)
>>>>>>> 53eec30c
		client.On("Commit", ctx, "C", "C1", shard, anyVal, anyVal).Return(nil).RunFn = func(a mock.Arguments) {
			resp := a[5].(*SimpleResponse)
			*resp = SimpleResponse{
				Errors: []Error{{Msg: "e3"}},
			}
		}

<<<<<<< HEAD
		assert.NotNil(t, rep.DeleteObject(ctx, shard, uuid, All, 123))
		assert.Nil(t, rep.DeleteObject(ctx, shard, uuid, Quorum, 123))
		assert.Nil(t, rep.DeleteObject(ctx, shard, uuid, One, 123))
=======
		assert.NotNil(t, rep.DeleteObject(ctx, shard, uuid, time.Now(), All))
		assert.Nil(t, rep.DeleteObject(ctx, shard, uuid, time.Now(), Quorum))
		assert.Nil(t, rep.DeleteObject(ctx, shard, uuid, time.Now(), One))
>>>>>>> 53eec30c
	})
}

func TestReplicatorDeleteObjects(t *testing.T) {
	var (
		cls   = "C1"
		shard = "SH1"
		nodes = []string{"A", "B"}
		ctx   = context.Background()
	)

	t.Run("PhaseOneConnectionError", func(t *testing.T) {
		factory := newFakeFactory("C1", shard, nodes)
		client := factory.WClient
		docIDs := []strfmt.UUID{strfmt.UUID("1"), strfmt.UUID("2")}
<<<<<<< HEAD
		client.On("DeleteObjects", mock.Anything, nodes[0], cls, shard, anyVal, docIDs, false, uint64(123)).Return(SimpleResponse{}, nil)
		client.On("DeleteObjects", mock.Anything, nodes[1], cls, shard, anyVal, docIDs, false, uint64(123)).Return(SimpleResponse{}, errAny)
		for _, n := range nodes {
			client.On("Abort", mock.Anything, n, "C1", shard, anyVal).Return(SimpleResponse{}, nil)
		}
		result := factory.newReplicator().DeleteObjects(ctx, shard, docIDs, false, All, 123)
=======
		client.On("DeleteObjects", mock.Anything, nodes[0], cls, shard, anyVal, docIDs, anyVal, false).Return(SimpleResponse{}, nil)
		client.On("DeleteObjects", mock.Anything, nodes[1], cls, shard, anyVal, docIDs, anyVal, false).Return(SimpleResponse{}, errAny)
		for _, n := range nodes {
			client.On("Abort", mock.Anything, n, "C1", shard, anyVal).Return(SimpleResponse{}, nil)
		}
		result := factory.newReplicator().DeleteObjects(ctx, shard, docIDs, time.Now(), false, All)
>>>>>>> 53eec30c
		assert.Equal(t, len(result), 2)
		for _, r := range result {
			assert.ErrorIs(t, r.Err, errReplicas)
		}
	})

	t.Run("PhaseTwoDecodingError", func(t *testing.T) {
		factory := newFakeFactory("C1", shard, nodes)
		client := factory.WClient
		docIDs := []strfmt.UUID{strfmt.UUID("1"), strfmt.UUID("2")}
		for _, n := range nodes {
<<<<<<< HEAD
			client.On("DeleteObjects", mock.Anything, n, cls, shard, anyVal, docIDs, false, uint64(123)).Return(SimpleResponse{}, nil)
			client.On("Commit", ctx, n, cls, shard, anyVal, anyVal).Return(errAny)
		}
		result := factory.newReplicator().DeleteObjects(ctx, shard, docIDs, false, All, 123)
=======
			client.On("DeleteObjects", mock.Anything, n, cls, shard, anyVal, docIDs, anyVal, false).Return(SimpleResponse{}, nil)
			client.On("Commit", ctx, n, cls, shard, anyVal, anyVal).Return(errAny)
		}
		result := factory.newReplicator().DeleteObjects(ctx, shard, docIDs, time.Now(), false, All)
>>>>>>> 53eec30c
		assert.Equal(t, len(result), 2)
	})
	t.Run("PartialSuccess", func(t *testing.T) {
		factory := newFakeFactory("C1", shard, nodes)
		client := factory.WClient
		rep := factory.newReplicator()
		docIDs := []strfmt.UUID{strfmt.UUID("1"), strfmt.UUID("2")}
		resp1 := SimpleResponse{}
		for _, n := range nodes {
<<<<<<< HEAD
			client.On("DeleteObjects", mock.Anything, n, cls, shard, anyVal, docIDs, false, uint64(123)).Return(resp1, nil)
=======
			client.On("DeleteObjects", mock.Anything, n, cls, shard, anyVal, docIDs, anyVal, false).Return(resp1, nil)
>>>>>>> 53eec30c
			client.On("Commit", ctx, n, cls, shard, anyVal, anyVal).Return(nil).RunFn = func(args mock.Arguments) {
				resp := args[5].(*DeleteBatchResponse)
				*resp = DeleteBatchResponse{
					Batch: []UUID2Error{{"1", Error{}}, {"2", Error{Msg: "e1"}}},
				}
			}
		}
<<<<<<< HEAD
		result := rep.DeleteObjects(ctx, shard, docIDs, false, All, 123)
=======
		result := rep.DeleteObjects(ctx, shard, docIDs, time.Now(), false, All)
>>>>>>> 53eec30c
		assert.Equal(t, len(result), 2)
		assert.Equal(t, objects.BatchSimpleObject{UUID: "1", Err: nil}, result[0])
		assert.Equal(t, objects.BatchSimpleObject{UUID: "2", Err: &Error{Msg: "e1"}}, result[1])
	})
	t.Run("SuccessWithConsistencyLevelAll", func(t *testing.T) {
		factory := newFakeFactory("C1", shard, nodes)
		client := factory.WClient
		rep := factory.newReplicator()
		docIDs := []strfmt.UUID{strfmt.UUID("1"), strfmt.UUID("2")}
		resp1 := SimpleResponse{}
		for _, n := range nodes {
<<<<<<< HEAD
			client.On("DeleteObjects", mock.Anything, n, cls, shard, anyVal, docIDs, false, uint64(123)).Return(resp1, nil)
=======
			client.On("DeleteObjects", mock.Anything, n, cls, shard, anyVal, docIDs, anyVal, false).Return(resp1, nil)
>>>>>>> 53eec30c
			client.On("Commit", ctx, n, cls, shard, anyVal, anyVal).Return(nil).RunFn = func(args mock.Arguments) {
				resp := args[5].(*DeleteBatchResponse)
				*resp = DeleteBatchResponse{
					Batch: []UUID2Error{{UUID: "1"}, {UUID: "2"}},
				}
			}
		}
<<<<<<< HEAD
		result := rep.DeleteObjects(ctx, shard, docIDs, false, All, 123)
=======
		result := rep.DeleteObjects(ctx, shard, docIDs, time.Now(), false, All)
>>>>>>> 53eec30c
		assert.Equal(t, len(result), 2)
		assert.Equal(t, objects.BatchSimpleObject{UUID: "1", Err: nil}, result[0])
		assert.Equal(t, objects.BatchSimpleObject{UUID: "2", Err: nil}, result[1])
	})

	t.Run("SuccessWithConsistencyLevelOne", func(t *testing.T) {
		factory := newFakeFactory("C1", shard, nodes)
		client := factory.WClient
		rep := factory.newReplicator()
		docIDs := []strfmt.UUID{strfmt.UUID("1"), strfmt.UUID("2")}
		resp1 := SimpleResponse{}
<<<<<<< HEAD
		client.On("DeleteObjects", mock.Anything, nodes[0], cls, shard, anyVal, docIDs, false, uint64(123)).Return(resp1, nil)
		client.On("DeleteObjects", mock.Anything, nodes[1], cls, shard, anyVal, docIDs, false, uint64(123)).Return(resp1, errAny)
=======
		client.On("DeleteObjects", mock.Anything, nodes[0], cls, shard, anyVal, docIDs, anyVal, false).Return(resp1, nil)
		client.On("DeleteObjects", mock.Anything, nodes[1], cls, shard, anyVal, docIDs, anyVal, false).Return(resp1, errAny)
>>>>>>> 53eec30c
		client.On("Commit", ctx, nodes[0], cls, shard, anyVal, anyVal).Return(nil).RunFn = func(args mock.Arguments) {
			resp := args[5].(*DeleteBatchResponse)
			*resp = DeleteBatchResponse{
				Batch: []UUID2Error{{UUID: "1"}, {UUID: "2"}},
			}
		}
<<<<<<< HEAD
		result := rep.DeleteObjects(ctx, shard, docIDs, false, One, 123)
=======
		result := rep.DeleteObjects(ctx, shard, docIDs, time.Now(), false, One)
>>>>>>> 53eec30c
		assert.Equal(t, len(result), 2)
		assert.Equal(t, []objects.BatchSimpleObject{{UUID: "1"}, {UUID: "2"}}, result)
	})
	t.Run("SuccessWithConsistencyQuorum", func(t *testing.T) {
		nodes = []string{"A", "B", "C"}
		factory := newFakeFactory("C1", shard, nodes)
		client := factory.WClient
		rep := factory.newReplicator()
		docIDs := []strfmt.UUID{strfmt.UUID("1"), strfmt.UUID("2")}
		resp1 := SimpleResponse{}
		for _, n := range nodes {
<<<<<<< HEAD
			client.On("DeleteObjects", mock.Anything, n, cls, shard, anyVal, docIDs, false, uint64(123)).Return(resp1, nil)
=======
			client.On("DeleteObjects", mock.Anything, n, cls, shard, anyVal, docIDs, anyVal, false).Return(resp1, nil)
>>>>>>> 53eec30c
		}
		for _, n := range nodes[:2] {
			client.On("Commit", ctx, n, cls, shard, anyVal, anyVal).Return(nil).RunFn = func(args mock.Arguments) {
				resp := args[5].(*DeleteBatchResponse)
				*resp = DeleteBatchResponse{
					Batch: []UUID2Error{{UUID: "1"}, {UUID: "2"}},
				}
			}
		}
		client.On("Commit", ctx, "C", cls, shard, anyVal, anyVal).Return(nil).RunFn = func(args mock.Arguments) {
			resp := args[5].(*DeleteBatchResponse)
			*resp = DeleteBatchResponse{
				Batch: []UUID2Error{{UUID: "1"}, {UUID: "2", Error: Error{Msg: "e2"}}},
			}
		}
<<<<<<< HEAD
		result := rep.DeleteObjects(ctx, shard, docIDs, false, Quorum, 123)
=======
		result := rep.DeleteObjects(ctx, shard, docIDs, time.Now(), false, Quorum)
>>>>>>> 53eec30c
		assert.Equal(t, len(result), 2)
		assert.Equal(t, []objects.BatchSimpleObject{{UUID: "1"}, {UUID: "2"}}, result)
	})
}

func TestReplicatorPutObjects(t *testing.T) {
	var (
		cls   = "C1"
		shard = "SH1"
		nodes = []string{"A", "B"}
		ctx   = context.Background()
		objs  = []*storobj.Object{{}, {}, {}}
		resp1 = SimpleResponse{[]Error{{}}}
	)
	t.Run("SuccessWithConsistencyLevelAll", func(t *testing.T) {
		f := newFakeFactory("C1", shard, nodes)
		rep := f.newReplicator()
		resp := SimpleResponse{Errors: make([]Error, 3)}
		for _, n := range nodes {
			f.WClient.On("PutObjects", mock.Anything, n, cls, shard, anyVal, objs, uint64(123)).Return(resp, nil)
			f.WClient.On("Commit", ctx, n, cls, shard, anyVal, anyVal).Return(nil)
		}
		errs := rep.PutObjects(ctx, shard, objs, All, 123)
		assert.Equal(t, []error{nil, nil, nil}, errs)
	})
	t.Run("SuccessWithConsistencyLevelOne", func(t *testing.T) {
		nodes := []string{"A", "B", "C"}
		f := newFakeFactory("C1", shard, nodes)
		rep := f.newReplicator()
		for _, n := range nodes[:2] {
			f.WClient.On("PutObjects", mock.Anything, n, cls, shard, anyVal, objs, uint64(0)).Return(resp1, nil)
			f.WClient.On("Commit", ctx, n, cls, shard, anyVal, anyVal).Return(nil).RunFn = func(a mock.Arguments) {
				resp := a[5].(*SimpleResponse)
				*resp = SimpleResponse{Errors: []Error{{}, {}, {Msg: "e3"}}}
			}
		}
		f.WClient.On("PutObjects", mock.Anything, "C", cls, shard, anyVal, objs, uint64(0)).Return(resp1, nil)
		f.WClient.On("Commit", ctx, "C", cls, shard, anyVal, anyVal).Return(nil).RunFn = func(a mock.Arguments) {
			resp := a[5].(*SimpleResponse)
			*resp = SimpleResponse{Errors: make([]Error, 3)}
		}
		errs := rep.PutObjects(ctx, shard, objs, One, 0)
		assert.Equal(t, []error{nil, nil, nil}, errs)
	})

	t.Run("SuccessWithConsistencyLevelQuorum", func(t *testing.T) {
		nodes := []string{"A", "B", "C"}
		f := newFakeFactory("C1", shard, nodes)
		rep := f.newReplicator()
		for _, n := range nodes[:2] {
			f.WClient.On("PutObjects", mock.Anything, n, cls, shard, anyVal, objs, uint64(0)).Return(resp1, nil)
			f.WClient.On("Commit", ctx, n, cls, shard, anyVal, anyVal).Return(nil).RunFn = func(a mock.Arguments) {
				resp := a[5].(*SimpleResponse)
				*resp = SimpleResponse{Errors: []Error{{}}}
			}
		}
		f.WClient.On("PutObjects", mock.Anything, "C", cls, shard, anyVal, objs, uint64(0)).Return(resp1, nil)
		f.WClient.On("Commit", ctx, "C", cls, shard, anyVal, anyVal).Return(nil).RunFn = func(a mock.Arguments) {
			resp := a[5].(*SimpleResponse)
			*resp = SimpleResponse{Errors: []Error{{Msg: "e3"}}}
		}
		errs := rep.PutObjects(ctx, shard, objs, Quorum, 0)
		assert.Equal(t, []error{nil, nil, nil}, errs)
	})

	t.Run("PhaseOneConnectionError", func(t *testing.T) {
		f := newFakeFactory("C1", shard, nodes)
		rep := f.newReplicator()
		f.WClient.On("PutObjects", mock.Anything, nodes[0], cls, shard, anyVal, objs, uint64(0)).Return(resp1, nil)
		f.WClient.On("PutObjects", mock.Anything, nodes[1], cls, shard, anyVal, objs, uint64(0)).Return(resp1, errAny)
		f.WClient.On("Abort", mock.Anything, nodes[0], "C1", shard, anyVal).Return(resp1, nil)
		f.WClient.On("Abort", mock.Anything, nodes[1], "C1", shard, anyVal).Return(resp1, nil)

		errs := rep.PutObjects(ctx, shard, objs, All, 0)
		assert.Equal(t, 3, len(errs))
		assert.ErrorIs(t, errs[0], errReplicas)
	})

	t.Run("PhaseOneUnsuccessfulResponse", func(t *testing.T) {
		f := newFakeFactory("C1", shard, nodes)
		rep := f.newReplicator()
		f.WClient.On("PutObjects", mock.Anything, nodes[0], cls, shard, anyVal, objs, uint64(0)).Return(resp1, nil)
		resp2 := SimpleResponse{[]Error{{Msg: "E1"}, {Msg: "E2"}}}
		f.WClient.On("PutObjects", mock.Anything, nodes[1], cls, shard, anyVal, objs, uint64(0)).Return(resp2, nil)
		f.WClient.On("Abort", mock.Anything, nodes[0], "C1", shard, anyVal).Return(resp1, nil)
		f.WClient.On("Abort", mock.Anything, nodes[1], "C1", shard, anyVal).Return(resp1, nil)

		errs := rep.PutObjects(ctx, shard, objs, All, 0)
		assert.Equal(t, 3, len(errs))
		for _, err := range errs {
			assert.ErrorIs(t, err, errReplicas)
		}
	})

	t.Run("PhaseTwoDecodingError", func(t *testing.T) {
		f := newFakeFactory(cls, shard, nodes)
		rep := f.newReplicator()
		for _, n := range nodes {
			f.WClient.On("PutObjects", mock.Anything, n, cls, shard, anyVal, objs, uint64(0)).Return(resp1, nil)
		}
		f.WClient.On("Commit", ctx, nodes[0], cls, shard, anyVal, anyVal).Return(nil).RunFn = func(a mock.Arguments) {
			resp := a[5].(*SimpleResponse)
			*resp = SimpleResponse{Errors: make([]Error, 3)}
		}
		f.WClient.On("Commit", ctx, nodes[1], cls, shard, anyVal, anyVal).Return(errAny)

		errs := rep.PutObjects(ctx, shard, objs, All, 0)
		assert.Equal(t, len(errs), 3)
		assert.ErrorIs(t, errs[0], errAny)
		assert.ErrorIs(t, errs[1], errAny)
		assert.ErrorIs(t, errs[2], errAny)
	})

	t.Run("PhaseTwoUnsuccessfulResponse", func(t *testing.T) {
		f := newFakeFactory(cls, shard, nodes)
		rep := f.newReplicator()
		node2Errs := []Error{{Msg: "E1"}, {}, {Msg: "E3"}}
		for _, n := range nodes {
			f.WClient.On("PutObjects", mock.Anything, n, cls, shard, anyVal, objs, uint64(0)).Return(resp1, nil)
		}
		f.WClient.On("Commit", ctx, nodes[0], cls, shard, anyVal, anyVal).Return(nil).RunFn = func(a mock.Arguments) {
			resp := a[5].(*SimpleResponse)
			*resp = SimpleResponse{Errors: make([]Error, 3)}
		}
		f.WClient.On("Commit", ctx, nodes[1], cls, shard, anyVal, anyVal).Return(errAny).RunFn = func(a mock.Arguments) {
			resp := a[5].(*SimpleResponse)
			*resp = SimpleResponse{Errors: node2Errs}
		}

		errs := rep.PutObjects(ctx, shard, objs, All, 0)
		assert.Equal(t, len(errs), len(objs))

		wantError := []error{&node2Errs[0], nil, &node2Errs[2]}
		assert.Equal(t, wantError, errs)
	})
}

func TestReplicatorAddReferences(t *testing.T) {
	var (
		cls   = "C1"
		shard = "SH1"
		nodes = []string{"A", "B"}
		ctx   = context.Background()
		refs  = []objects.BatchReference{{}, {}}
	)
	t.Run("Success", func(t *testing.T) {
		f := newFakeFactory("C1", shard, nodes)
		rep := f.newReplicator()
		resp := SimpleResponse{}
		for _, n := range nodes {
			f.WClient.On("AddReferences", mock.Anything, n, cls, shard, anyVal, refs, uint64(123)).Return(resp, nil)
			f.WClient.On("Commit", ctx, n, cls, shard, anyVal, anyVal).Return(nil)
		}
		errs := rep.AddReferences(ctx, shard, refs, All, 123)
		assert.Equal(t, []error{nil, nil}, errs)
	})

	t.Run("PhaseOneConnectionError", func(t *testing.T) {
		f := newFakeFactory("C1", shard, nodes)
		rep := f.newReplicator()
		resp := SimpleResponse{}
		f.WClient.On("AddReferences", mock.Anything, nodes[0], cls, shard, anyVal, refs, uint64(123)).Return(resp, nil)
		f.WClient.On("AddReferences", mock.Anything, nodes[1], cls, shard, anyVal, refs, uint64(123)).Return(resp, errAny)
		f.WClient.On("Abort", mock.Anything, nodes[0], "C1", shard, anyVal).Return(resp, nil)
		f.WClient.On("Abort", mock.Anything, nodes[1], "C1", shard, anyVal).Return(resp, nil)

		errs := rep.AddReferences(ctx, shard, refs, All, 123)
		assert.Equal(t, 2, len(errs))
		assert.ErrorIs(t, errs[0], errReplicas)
	})

	t.Run("PhaseOneUnsuccessfulResponse", func(t *testing.T) {
		f := newFakeFactory("C1", shard, nodes)
		rep := f.newReplicator()
		resp := SimpleResponse{}
		f.WClient.On("AddReferences", mock.Anything, nodes[0], cls, shard, anyVal, refs, uint64(123)).Return(resp, nil)
		resp2 := SimpleResponse{[]Error{{Msg: "E1"}, {Msg: "E2"}}}
		f.WClient.On("AddReferences", mock.Anything, nodes[1], cls, shard, anyVal, refs, uint64(123)).Return(resp2, nil)
		f.WClient.On("Abort", mock.Anything, nodes[0], "C1", shard, anyVal).Return(resp, nil)
		f.WClient.On("Abort", mock.Anything, nodes[1], "C1", shard, anyVal).Return(resp, nil)

		errs := rep.AddReferences(ctx, shard, refs, All, 123)
		assert.Equal(t, 2, len(errs))
		for _, err := range errs {
			assert.ErrorIs(t, err, errReplicas)
		}
	})

	t.Run("Commit", func(t *testing.T) {
		f := newFakeFactory(cls, shard, nodes)
		rep := f.newReplicator()
		resp := SimpleResponse{}
		for _, n := range nodes {
			f.WClient.On("AddReferences", mock.Anything, n, cls, shard, anyVal, refs, uint64(123)).Return(resp, nil)
		}
		f.WClient.On("Commit", ctx, nodes[0], cls, shard, anyVal, anyVal).Return(nil)
		f.WClient.On("Commit", ctx, nodes[1], cls, shard, anyVal, anyVal).Return(errAny)

		errs := rep.AddReferences(ctx, shard, refs, All, 123)
		assert.Equal(t, len(errs), 2)
		assert.ErrorIs(t, errs[0], errAny)
		assert.ErrorIs(t, errs[1], errAny)
	})
}

type fakeFactory struct {
	CLS            string
	Nodes          []string
	Shard2replicas map[string][]string
	WClient        *fakeClient
	RClient        *fakeRClient
	log            *logrus.Logger
	hook           *test.Hook
}

func newFakeFactory(class, shard string, nodes []string) *fakeFactory {
	logger, hook := test.NewNullLogger()

	return &fakeFactory{
		CLS:            class,
		Nodes:          nodes,
		Shard2replicas: map[string][]string{shard: nodes},
		WClient:        &fakeClient{},
		RClient:        &fakeRClient{},
		log:            logger,
		hook:           hook,
	}
}

func (f fakeFactory) AddShard(shard string, nodes []string) {
	f.Shard2replicas[shard] = nodes
}

func (f fakeFactory) newReplicator() *Replicator {
	nodeResolver := newFakeNodeResolver(f.Nodes)
	shardingState := newFakeShardingState("A", f.Shard2replicas, nodeResolver)
	return NewReplicator(
		f.CLS,
		shardingState,
		nodeResolver,
		models.ReplicationConfigDeletionStrategyNoAutomatedResolution,
		struct {
			rClient
			wClient
		}{f.RClient, f.WClient}, f.log)
}

func (f fakeFactory) newFinder(thisNode string) *Finder {
	nodeResolver := newFakeNodeResolver(f.Nodes)
	resolver := &resolver{
		Schema:       newFakeShardingState(thisNode, f.Shard2replicas, nodeResolver),
		nodeResolver: nodeResolver,
		Class:        f.CLS,
		NodeName:     thisNode,
	}
	return NewFinder(f.CLS, resolver, f.RClient, f.log,
		time.Microsecond*1, time.Millisecond*128, models.ReplicationConfigDeletionStrategyNoAutomatedResolution)
}

func (f fakeFactory) assertLogContains(t *testing.T, key string, xs ...string) {
	t.Helper()
	// logging might happen after returning to the caller
	// Therefore, we need to make sure that the goroutine
	// running in the background is writing to the log
	entry := f.hook.LastEntry()
	for i := 0; entry == nil && i < 20; i++ {
		<-time.After(time.Millisecond * 10)
		entry = f.hook.LastEntry()
	}
	data := ""
	if entry != nil {
		data, _ = entry.Data[key].(string)
	} else {
		t.Errorf("log entry is empty")
		return
	}
	for _, x := range xs {
		assert.Contains(t, data, x)
	}
}

func (f fakeFactory) assertLogErrorContains(t *testing.T, xs ...string) {
	t.Helper()
	// logging might happen after returning to the caller
	// Therefore, we need to make sure that the goroutine
	// running in the background is writing to the log
	entry := f.hook.LastEntry()
	for i := 0; entry == nil && i < 20; i++ {
		<-time.After(time.Millisecond * 10)
		entry = f.hook.LastEntry()
	}

	if entry == nil {
		t.Errorf("log entry is empty")
		return
	}
	for _, x := range xs {
		assert.Contains(t, entry.Message, x)
	}
}<|MERGE_RESOLUTION|>--- conflicted
+++ resolved
@@ -54,11 +54,7 @@
 	t.Run("DeleteObject", func(t *testing.T) {
 		f := newFakeFactory("C1", "S", []string{})
 		rep := f.newReplicator()
-<<<<<<< HEAD
-		err := rep.DeleteObject(ctx, "S", "id", All, 0)
-=======
-		err := rep.DeleteObject(ctx, "S", "id", time.Now(), All)
->>>>>>> 53eec30c
+		err := rep.DeleteObject(ctx, "S", "id", time.Now(), All, 0)
 		assert.ErrorIs(t, err, errReplicas)
 		f.assertLogErrorContains(t, errNoReplicaFound.Error())
 	})
@@ -77,11 +73,7 @@
 	t.Run("DeleteObjects", func(t *testing.T) {
 		f := newFakeFactory("C1", "S", []string{})
 		rep := f.newReplicator()
-<<<<<<< HEAD
-		xs := rep.DeleteObjects(ctx, "S", []strfmt.UUID{strfmt.UUID("1"), strfmt.UUID("2"), strfmt.UUID("3")}, false, All, 0)
-=======
-		xs := rep.DeleteObjects(ctx, "S", []strfmt.UUID{strfmt.UUID("1"), strfmt.UUID("2"), strfmt.UUID("3")}, time.Now(), false, All)
->>>>>>> 53eec30c
+		xs := rep.DeleteObjects(ctx, "S", []strfmt.UUID{strfmt.UUID("1"), strfmt.UUID("2"), strfmt.UUID("3")}, time.Now(), false, All, 0)
 		assert.Equal(t, 3, len(xs))
 		for _, x := range xs {
 			assert.ErrorIs(t, x.Err, errReplicas)
@@ -275,26 +267,15 @@
 		rep := factory.newReplicator()
 		resp := SimpleResponse{Errors: make([]Error, 1)}
 		for _, n := range nodes[:2] {
-<<<<<<< HEAD
-			client.On("DeleteObject", mock.Anything, n, cls, shard, anyVal, uuid, uint64(123)).Return(resp, nil)
+			client.On("DeleteObject", mock.Anything, n, cls, shard, anyVal, uuid, anyVal, uint64(123)).Return(resp, nil)
 			client.On("Commit", ctx, n, "C1", shard, anyVal, anyVal).Return(nil)
 		}
-		client.On("DeleteObject", mock.Anything, "C", cls, shard, anyVal, uuid, uint64(123)).Return(SimpleResponse{}, errAny)
-=======
-			client.On("DeleteObject", mock.Anything, n, cls, shard, anyVal, uuid, anyVal).Return(resp, nil)
-			client.On("Commit", ctx, n, "C1", shard, anyVal, anyVal).Return(nil)
-		}
-		client.On("DeleteObject", mock.Anything, "C", cls, shard, anyVal, uuid, anyVal).Return(SimpleResponse{}, errAny)
->>>>>>> 53eec30c
+		client.On("DeleteObject", mock.Anything, "C", cls, shard, anyVal, uuid, anyVal, uint64(123)).Return(SimpleResponse{}, errAny)
 		for _, n := range nodes {
 			client.On("Abort", mock.Anything, n, "C1", shard, anyVal).Return(resp, nil)
 		}
 
-<<<<<<< HEAD
-		err := rep.DeleteObject(ctx, shard, uuid, All, 123)
-=======
-		err := rep.DeleteObject(ctx, shard, uuid, time.Now(), All)
->>>>>>> 53eec30c
+		err := rep.DeleteObject(ctx, shard, uuid, time.Now(), All, 123)
 		assert.NotNil(t, err)
 		assert.ErrorIs(t, err, errReplicas)
 	})
@@ -305,21 +286,12 @@
 		rep := factory.newReplicator()
 		resp := SimpleResponse{Errors: make([]Error, 1)}
 		for _, n := range nodes {
-<<<<<<< HEAD
-			client.On("DeleteObject", mock.Anything, n, cls, shard, anyVal, uuid, uint64(123)).Return(resp, nil)
+			client.On("DeleteObject", mock.Anything, n, cls, shard, anyVal, uuid, anyVal, uint64(123)).Return(resp, nil)
 			client.On("Commit", ctx, n, "C1", shard, anyVal, anyVal).Return(nil)
 		}
-		assert.Nil(t, rep.DeleteObject(ctx, shard, uuid, All, 123))
-		assert.Nil(t, rep.DeleteObject(ctx, shard, uuid, Quorum, 123))
-		assert.Nil(t, rep.DeleteObject(ctx, shard, uuid, One, 123))
-=======
-			client.On("DeleteObject", mock.Anything, n, cls, shard, anyVal, uuid, anyVal).Return(resp, nil)
-			client.On("Commit", ctx, n, "C1", shard, anyVal, anyVal).Return(nil)
-		}
-		assert.Nil(t, rep.DeleteObject(ctx, shard, uuid, time.Now(), All))
-		assert.Nil(t, rep.DeleteObject(ctx, shard, uuid, time.Now(), Quorum))
-		assert.Nil(t, rep.DeleteObject(ctx, shard, uuid, time.Now(), One))
->>>>>>> 53eec30c
+		assert.Nil(t, rep.DeleteObject(ctx, shard, uuid, time.Now(), All, 123))
+		assert.Nil(t, rep.DeleteObject(ctx, shard, uuid, time.Now(), Quorum, 123))
+		assert.Nil(t, rep.DeleteObject(ctx, shard, uuid, time.Now(), One, 123))
 	})
 	t.Run("SuccessWithConsistencyQuorum", func(t *testing.T) {
 		factory := newFakeFactory("C1", shard, nodes)
@@ -327,11 +299,7 @@
 		rep := factory.newReplicator()
 		resp := SimpleResponse{Errors: make([]Error, 1)}
 		for _, n := range nodes[:2] {
-<<<<<<< HEAD
-			client.On("DeleteObject", mock.Anything, n, cls, shard, anyVal, uuid, uint64(123)).Return(resp, nil)
-=======
-			client.On("DeleteObject", mock.Anything, n, cls, shard, anyVal, uuid, anyVal).Return(resp, nil)
->>>>>>> 53eec30c
+			client.On("DeleteObject", mock.Anything, n, cls, shard, anyVal, uuid, anyVal, uint64(123)).Return(resp, nil)
 			client.On("Commit", ctx, n, "C1", shard, anyVal, anyVal).Return(nil).RunFn = func(a mock.Arguments) {
 				resp := a[5].(*SimpleResponse)
 				*resp = SimpleResponse{
@@ -339,11 +307,7 @@
 				}
 			}
 		}
-<<<<<<< HEAD
-		client.On("DeleteObject", mock.Anything, "C", cls, shard, anyVal, uuid, uint64(123)).Return(resp, nil)
-=======
-		client.On("DeleteObject", mock.Anything, "C", cls, shard, anyVal, uuid, anyVal).Return(resp, nil)
->>>>>>> 53eec30c
+		client.On("DeleteObject", mock.Anything, "C", cls, shard, anyVal, uuid, anyVal, uint64(123)).Return(resp, nil)
 		client.On("Commit", ctx, "C", "C1", shard, anyVal, anyVal).Return(nil).RunFn = func(a mock.Arguments) {
 			resp := a[5].(*SimpleResponse)
 			*resp = SimpleResponse{
@@ -351,15 +315,9 @@
 			}
 		}
 
-<<<<<<< HEAD
-		assert.NotNil(t, rep.DeleteObject(ctx, shard, uuid, All, 123))
-		assert.Nil(t, rep.DeleteObject(ctx, shard, uuid, Quorum, 123))
-		assert.Nil(t, rep.DeleteObject(ctx, shard, uuid, One, 123))
-=======
-		assert.NotNil(t, rep.DeleteObject(ctx, shard, uuid, time.Now(), All))
-		assert.Nil(t, rep.DeleteObject(ctx, shard, uuid, time.Now(), Quorum))
-		assert.Nil(t, rep.DeleteObject(ctx, shard, uuid, time.Now(), One))
->>>>>>> 53eec30c
+		assert.NotNil(t, rep.DeleteObject(ctx, shard, uuid, time.Now(), All, 123))
+		assert.Nil(t, rep.DeleteObject(ctx, shard, uuid, time.Now(), Quorum, 123))
+		assert.Nil(t, rep.DeleteObject(ctx, shard, uuid, time.Now(), One, 123))
 	})
 
 	t.Run("SuccessWithConsistencyQuorum", func(t *testing.T) {
@@ -368,11 +326,7 @@
 		rep := factory.newReplicator()
 		resp := SimpleResponse{Errors: make([]Error, 1)}
 		for _, n := range nodes[:2] {
-<<<<<<< HEAD
-			client.On("DeleteObject", mock.Anything, n, cls, shard, anyVal, uuid, uint64(123)).Return(resp, nil)
-=======
-			client.On("DeleteObject", mock.Anything, n, cls, shard, anyVal, uuid, anyVal).Return(resp, nil)
->>>>>>> 53eec30c
+			client.On("DeleteObject", mock.Anything, n, cls, shard, anyVal, uuid, anyVal, uint64(123)).Return(resp, nil)
 			client.On("Commit", ctx, n, "C1", shard, anyVal, anyVal).Return(nil).RunFn = func(a mock.Arguments) {
 				resp := a[5].(*SimpleResponse)
 				*resp = SimpleResponse{
@@ -380,11 +334,7 @@
 				}
 			}
 		}
-<<<<<<< HEAD
-		client.On("DeleteObject", mock.Anything, "C", cls, shard, anyVal, uuid, uint64(123)).Return(resp, nil)
-=======
-		client.On("DeleteObject", mock.Anything, "C", cls, shard, anyVal, uuid, anyVal).Return(resp, nil)
->>>>>>> 53eec30c
+		client.On("DeleteObject", mock.Anything, "C", cls, shard, anyVal, uuid, anyVal, uint64(123)).Return(resp, nil)
 		client.On("Commit", ctx, "C", "C1", shard, anyVal, anyVal).Return(nil).RunFn = func(a mock.Arguments) {
 			resp := a[5].(*SimpleResponse)
 			*resp = SimpleResponse{
@@ -392,15 +342,9 @@
 			}
 		}
 
-<<<<<<< HEAD
-		assert.NotNil(t, rep.DeleteObject(ctx, shard, uuid, All, 123))
-		assert.Nil(t, rep.DeleteObject(ctx, shard, uuid, Quorum, 123))
-		assert.Nil(t, rep.DeleteObject(ctx, shard, uuid, One, 123))
-=======
-		assert.NotNil(t, rep.DeleteObject(ctx, shard, uuid, time.Now(), All))
-		assert.Nil(t, rep.DeleteObject(ctx, shard, uuid, time.Now(), Quorum))
-		assert.Nil(t, rep.DeleteObject(ctx, shard, uuid, time.Now(), One))
->>>>>>> 53eec30c
+		assert.NotNil(t, rep.DeleteObject(ctx, shard, uuid, time.Now(), All, 123))
+		assert.Nil(t, rep.DeleteObject(ctx, shard, uuid, time.Now(), Quorum, 123))
+		assert.Nil(t, rep.DeleteObject(ctx, shard, uuid, time.Now(), One, 123))
 	})
 }
 
@@ -416,21 +360,12 @@
 		factory := newFakeFactory("C1", shard, nodes)
 		client := factory.WClient
 		docIDs := []strfmt.UUID{strfmt.UUID("1"), strfmt.UUID("2")}
-<<<<<<< HEAD
-		client.On("DeleteObjects", mock.Anything, nodes[0], cls, shard, anyVal, docIDs, false, uint64(123)).Return(SimpleResponse{}, nil)
-		client.On("DeleteObjects", mock.Anything, nodes[1], cls, shard, anyVal, docIDs, false, uint64(123)).Return(SimpleResponse{}, errAny)
+		client.On("DeleteObjects", mock.Anything, nodes[0], cls, shard, anyVal, docIDs, anyVal, false, uint64(123)).Return(SimpleResponse{}, nil)
+		client.On("DeleteObjects", mock.Anything, nodes[1], cls, shard, anyVal, docIDs, anyVal, false, uint64(123)).Return(SimpleResponse{}, errAny)
 		for _, n := range nodes {
 			client.On("Abort", mock.Anything, n, "C1", shard, anyVal).Return(SimpleResponse{}, nil)
 		}
-		result := factory.newReplicator().DeleteObjects(ctx, shard, docIDs, false, All, 123)
-=======
-		client.On("DeleteObjects", mock.Anything, nodes[0], cls, shard, anyVal, docIDs, anyVal, false).Return(SimpleResponse{}, nil)
-		client.On("DeleteObjects", mock.Anything, nodes[1], cls, shard, anyVal, docIDs, anyVal, false).Return(SimpleResponse{}, errAny)
-		for _, n := range nodes {
-			client.On("Abort", mock.Anything, n, "C1", shard, anyVal).Return(SimpleResponse{}, nil)
-		}
-		result := factory.newReplicator().DeleteObjects(ctx, shard, docIDs, time.Now(), false, All)
->>>>>>> 53eec30c
+		result := factory.newReplicator().DeleteObjects(ctx, shard, docIDs, time.Now(), false, All, 123)
 		assert.Equal(t, len(result), 2)
 		for _, r := range result {
 			assert.ErrorIs(t, r.Err, errReplicas)
@@ -442,17 +377,10 @@
 		client := factory.WClient
 		docIDs := []strfmt.UUID{strfmt.UUID("1"), strfmt.UUID("2")}
 		for _, n := range nodes {
-<<<<<<< HEAD
-			client.On("DeleteObjects", mock.Anything, n, cls, shard, anyVal, docIDs, false, uint64(123)).Return(SimpleResponse{}, nil)
+			client.On("DeleteObjects", mock.Anything, n, cls, shard, anyVal, docIDs, anyVal, false, uint64(123)).Return(SimpleResponse{}, nil)
 			client.On("Commit", ctx, n, cls, shard, anyVal, anyVal).Return(errAny)
 		}
-		result := factory.newReplicator().DeleteObjects(ctx, shard, docIDs, false, All, 123)
-=======
-			client.On("DeleteObjects", mock.Anything, n, cls, shard, anyVal, docIDs, anyVal, false).Return(SimpleResponse{}, nil)
-			client.On("Commit", ctx, n, cls, shard, anyVal, anyVal).Return(errAny)
-		}
-		result := factory.newReplicator().DeleteObjects(ctx, shard, docIDs, time.Now(), false, All)
->>>>>>> 53eec30c
+		result := factory.newReplicator().DeleteObjects(ctx, shard, docIDs, time.Now(), false, All, 123)
 		assert.Equal(t, len(result), 2)
 	})
 	t.Run("PartialSuccess", func(t *testing.T) {
@@ -462,11 +390,7 @@
 		docIDs := []strfmt.UUID{strfmt.UUID("1"), strfmt.UUID("2")}
 		resp1 := SimpleResponse{}
 		for _, n := range nodes {
-<<<<<<< HEAD
-			client.On("DeleteObjects", mock.Anything, n, cls, shard, anyVal, docIDs, false, uint64(123)).Return(resp1, nil)
-=======
-			client.On("DeleteObjects", mock.Anything, n, cls, shard, anyVal, docIDs, anyVal, false).Return(resp1, nil)
->>>>>>> 53eec30c
+			client.On("DeleteObjects", mock.Anything, n, cls, shard, anyVal, docIDs, anyVal, false, uint64(123)).Return(resp1, nil)
 			client.On("Commit", ctx, n, cls, shard, anyVal, anyVal).Return(nil).RunFn = func(args mock.Arguments) {
 				resp := args[5].(*DeleteBatchResponse)
 				*resp = DeleteBatchResponse{
@@ -474,11 +398,7 @@
 				}
 			}
 		}
-<<<<<<< HEAD
-		result := rep.DeleteObjects(ctx, shard, docIDs, false, All, 123)
-=======
-		result := rep.DeleteObjects(ctx, shard, docIDs, time.Now(), false, All)
->>>>>>> 53eec30c
+		result := rep.DeleteObjects(ctx, shard, docIDs, time.Now(), false, All, 123)
 		assert.Equal(t, len(result), 2)
 		assert.Equal(t, objects.BatchSimpleObject{UUID: "1", Err: nil}, result[0])
 		assert.Equal(t, objects.BatchSimpleObject{UUID: "2", Err: &Error{Msg: "e1"}}, result[1])
@@ -490,11 +410,7 @@
 		docIDs := []strfmt.UUID{strfmt.UUID("1"), strfmt.UUID("2")}
 		resp1 := SimpleResponse{}
 		for _, n := range nodes {
-<<<<<<< HEAD
-			client.On("DeleteObjects", mock.Anything, n, cls, shard, anyVal, docIDs, false, uint64(123)).Return(resp1, nil)
-=======
-			client.On("DeleteObjects", mock.Anything, n, cls, shard, anyVal, docIDs, anyVal, false).Return(resp1, nil)
->>>>>>> 53eec30c
+			client.On("DeleteObjects", mock.Anything, n, cls, shard, anyVal, docIDs, anyVal, false, uint64(123)).Return(resp1, nil)
 			client.On("Commit", ctx, n, cls, shard, anyVal, anyVal).Return(nil).RunFn = func(args mock.Arguments) {
 				resp := args[5].(*DeleteBatchResponse)
 				*resp = DeleteBatchResponse{
@@ -502,11 +418,7 @@
 				}
 			}
 		}
-<<<<<<< HEAD
-		result := rep.DeleteObjects(ctx, shard, docIDs, false, All, 123)
-=======
-		result := rep.DeleteObjects(ctx, shard, docIDs, time.Now(), false, All)
->>>>>>> 53eec30c
+		result := rep.DeleteObjects(ctx, shard, docIDs, time.Now(), false, All, 123)
 		assert.Equal(t, len(result), 2)
 		assert.Equal(t, objects.BatchSimpleObject{UUID: "1", Err: nil}, result[0])
 		assert.Equal(t, objects.BatchSimpleObject{UUID: "2", Err: nil}, result[1])
@@ -518,24 +430,15 @@
 		rep := factory.newReplicator()
 		docIDs := []strfmt.UUID{strfmt.UUID("1"), strfmt.UUID("2")}
 		resp1 := SimpleResponse{}
-<<<<<<< HEAD
-		client.On("DeleteObjects", mock.Anything, nodes[0], cls, shard, anyVal, docIDs, false, uint64(123)).Return(resp1, nil)
-		client.On("DeleteObjects", mock.Anything, nodes[1], cls, shard, anyVal, docIDs, false, uint64(123)).Return(resp1, errAny)
-=======
-		client.On("DeleteObjects", mock.Anything, nodes[0], cls, shard, anyVal, docIDs, anyVal, false).Return(resp1, nil)
-		client.On("DeleteObjects", mock.Anything, nodes[1], cls, shard, anyVal, docIDs, anyVal, false).Return(resp1, errAny)
->>>>>>> 53eec30c
+		client.On("DeleteObjects", mock.Anything, nodes[0], cls, shard, anyVal, docIDs, anyVal, false, uint64(123)).Return(resp1, nil)
+		client.On("DeleteObjects", mock.Anything, nodes[1], cls, shard, anyVal, docIDs, anyVal, false, uint64(123)).Return(resp1, errAny)
 		client.On("Commit", ctx, nodes[0], cls, shard, anyVal, anyVal).Return(nil).RunFn = func(args mock.Arguments) {
 			resp := args[5].(*DeleteBatchResponse)
 			*resp = DeleteBatchResponse{
 				Batch: []UUID2Error{{UUID: "1"}, {UUID: "2"}},
 			}
 		}
-<<<<<<< HEAD
-		result := rep.DeleteObjects(ctx, shard, docIDs, false, One, 123)
-=======
-		result := rep.DeleteObjects(ctx, shard, docIDs, time.Now(), false, One)
->>>>>>> 53eec30c
+		result := rep.DeleteObjects(ctx, shard, docIDs, time.Now(), false, One, 123)
 		assert.Equal(t, len(result), 2)
 		assert.Equal(t, []objects.BatchSimpleObject{{UUID: "1"}, {UUID: "2"}}, result)
 	})
@@ -547,11 +450,7 @@
 		docIDs := []strfmt.UUID{strfmt.UUID("1"), strfmt.UUID("2")}
 		resp1 := SimpleResponse{}
 		for _, n := range nodes {
-<<<<<<< HEAD
-			client.On("DeleteObjects", mock.Anything, n, cls, shard, anyVal, docIDs, false, uint64(123)).Return(resp1, nil)
-=======
-			client.On("DeleteObjects", mock.Anything, n, cls, shard, anyVal, docIDs, anyVal, false).Return(resp1, nil)
->>>>>>> 53eec30c
+			client.On("DeleteObjects", mock.Anything, n, cls, shard, anyVal, docIDs, anyVal, false, uint64(123)).Return(resp1, nil)
 		}
 		for _, n := range nodes[:2] {
 			client.On("Commit", ctx, n, cls, shard, anyVal, anyVal).Return(nil).RunFn = func(args mock.Arguments) {
@@ -567,11 +466,7 @@
 				Batch: []UUID2Error{{UUID: "1"}, {UUID: "2", Error: Error{Msg: "e2"}}},
 			}
 		}
-<<<<<<< HEAD
-		result := rep.DeleteObjects(ctx, shard, docIDs, false, Quorum, 123)
-=======
-		result := rep.DeleteObjects(ctx, shard, docIDs, time.Now(), false, Quorum)
->>>>>>> 53eec30c
+		result := rep.DeleteObjects(ctx, shard, docIDs, time.Now(), false, Quorum, 123)
 		assert.Equal(t, len(result), 2)
 		assert.Equal(t, []objects.BatchSimpleObject{{UUID: "1"}, {UUID: "2"}}, result)
 	})
